package store

import (
<<<<<<< HEAD
	"context"
	mrand "math/rand"
	"testing"

	"github.com/stretchr/testify/require"

	"github.com/celestiaorg/celestia-node/share"
=======
	"testing"

	"github.com/celestiaorg/rsmt2d"

>>>>>>> 4d71dad7
	"github.com/celestiaorg/celestia-node/share/eds/edstest"
)

func TestMemFile(t *testing.T) {
	size := 32
	createMemFile := func(eds *rsmt2d.ExtendedDataSquare) File {
		return &MemFile{Eds: eds}
	}

<<<<<<< HEAD
	width := int(eds.Width())
	for x := 0; x < width; x++ {
		for y := 0; y < width; y++ {
			shr, err := fl.Share(context.TODO(), x, y)
			require.NoError(t, err)

			axishash := root.RowRoots[y]
			ok := shr.Validate(axishash, x, y, width)
			require.True(t, ok)
		}
=======
	t.Run("Share", func(t *testing.T) {
		testFileShare(t, createMemFile, size)
	})

	t.Run("AxisHalf", func(t *testing.T) {
		testFileAxisHalf(t, createMemFile, size)
	})

	t.Run("Data", func(t *testing.T) {
		testFileDate(t, createMemFile, size)
	})

	t.Run("EDS", func(t *testing.T) {
		testFileEds(t, createMemFile, size)
	})
}

// BenchmarkAxisFromMemFile/Size:32/Axis:row/squareHalf:first(original)-10         	  269438	      4743 ns/op
// BenchmarkAxisFromMemFile/Size:32/Axis:row/squareHalf:second(extended)-10        	  258612	      4540 ns/op
// BenchmarkAxisFromMemFile/Size:32/Axis:col/squareHalf:first(original)-10         	  245673	      4312 ns/op
// BenchmarkAxisFromMemFile/Size:32/Axis:col/squareHalf:second(extended)-10        	  274141	      4541 ns/op
// BenchmarkAxisFromMemFile/Size:64/Axis:row/squareHalf:first(original)-10         	  132518	      9809 ns/op
// BenchmarkAxisFromMemFile/Size:64/Axis:row/squareHalf:second(extended)-10        	  132085	      9833 ns/op
// BenchmarkAxisFromMemFile/Size:64/Axis:col/squareHalf:first(original)-10         	  112770	      9613 ns/op
// BenchmarkAxisFromMemFile/Size:64/Axis:col/squareHalf:second(extended)-10        	  114934	      9927 ns/op
// BenchmarkAxisFromMemFile/Size:128/Axis:row/squareHalf:first(original)-10        	   68439	     19694 ns/op
// BenchmarkAxisFromMemFile/Size:128/Axis:row/squareHalf:second(extended)-10       	   64341	     20275 ns/op
// BenchmarkAxisFromMemFile/Size:128/Axis:col/squareHalf:first(original)-10        	   66495	     20180 ns/op
// BenchmarkAxisFromMemFile/Size:128/Axis:col/squareHalf:second(extended)-10       	   61392	     20912 ns/op
func BenchmarkAxisFromMemFile(b *testing.B) {
	minSize, maxSize := 32, 128
	newFile := func(size int) File {
		eds := edstest.RandEDS(b, size)
		return &MemFile{Eds: eds}
>>>>>>> 4d71dad7
	}
	benchGetAxisFromFile(b, newFile, minSize, maxSize)
}

// BenchmarkShareFromMemFile/Size:32/Axis:row/squareHalf:first(original)-10         	   17586	     66750 ns/op
// BenchmarkShareFromMemFile/Size:32/Axis:row/squareHalf:second(extended)-10        	   18468	     68188 ns/op
// BenchmarkShareFromMemFile/Size:32/Axis:col/squareHalf:first(original)-10         	   17899	     66697 ns/op
// BenchmarkShareFromMemFile/Size:32/Axis:col/squareHalf:second(extended)-10        	   18092	     65383 ns/op
// BenchmarkShareFromMemFile/Size:64/Axis:row/squareHalf:first(original)-10         	    8922	    135033 ns/op
// BenchmarkShareFromMemFile/Size:64/Axis:row/squareHalf:second(extended)-10        	    9652	    130358 ns/op
// BenchmarkShareFromMemFile/Size:64/Axis:col/squareHalf:first(original)-10         	    8041	    130971 ns/op
// BenchmarkShareFromMemFile/Size:64/Axis:col/squareHalf:second(extended)-10        	    8778	    127361 ns/op
// BenchmarkShareFromMemFile/Size:128/Axis:row/squareHalf:first(original)-10        	    4464	    260158 ns/op
// BenchmarkShareFromMemFile/Size:128/Axis:row/squareHalf:second(extended)-10       	    4464	    248248 ns/op
// BenchmarkShareFromMemFile/Size:128/Axis:col/squareHalf:first(original)-10        	    4486	    257392 ns/op
// BenchmarkShareFromMemFile/Size:128/Axis:col/squareHalf:second(extended)-10       	    4335	    248022 ns/op
func BenchmarkShareFromMemFile(b *testing.B) {
	minSize, maxSize := 32, 128
	newFile := func(size int) File {
		eds := edstest.RandEDS(b, size)
		return &MemFile{Eds: eds}
	}

	benchGetShareFromFile(b, newFile, minSize, maxSize)
}<|MERGE_RESOLUTION|>--- conflicted
+++ resolved
@@ -1,20 +1,10 @@
 package store
 
 import (
-<<<<<<< HEAD
-	"context"
-	mrand "math/rand"
-	"testing"
-
-	"github.com/stretchr/testify/require"
-
-	"github.com/celestiaorg/celestia-node/share"
-=======
 	"testing"
 
 	"github.com/celestiaorg/rsmt2d"
 
->>>>>>> 4d71dad7
 	"github.com/celestiaorg/celestia-node/share/eds/edstest"
 )
 
@@ -24,18 +14,6 @@
 		return &MemFile{Eds: eds}
 	}
 
-<<<<<<< HEAD
-	width := int(eds.Width())
-	for x := 0; x < width; x++ {
-		for y := 0; y < width; y++ {
-			shr, err := fl.Share(context.TODO(), x, y)
-			require.NoError(t, err)
-
-			axishash := root.RowRoots[y]
-			ok := shr.Validate(axishash, x, y, width)
-			require.True(t, ok)
-		}
-=======
 	t.Run("Share", func(t *testing.T) {
 		testFileShare(t, createMemFile, size)
 	})
@@ -70,7 +48,6 @@
 	newFile := func(size int) File {
 		eds := edstest.RandEDS(b, size)
 		return &MemFile{Eds: eds}
->>>>>>> 4d71dad7
 	}
 	benchGetAxisFromFile(b, newFile, minSize, maxSize)
 }
