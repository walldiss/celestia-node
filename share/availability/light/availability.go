package light

import (
	"context"
	"encoding/json"
	"errors"
	"fmt"
	"sync"

	"github.com/ipfs/go-datastore"
	"github.com/ipfs/go-datastore/autobatch"
	"github.com/ipfs/go-datastore/namespace"
	logging "github.com/ipfs/go-log/v2"

	"github.com/celestiaorg/celestia-node/header"
	"github.com/celestiaorg/celestia-node/share"
	"github.com/celestiaorg/celestia-node/share/shwap"
)

var (
	log                   = logging.Logger("share/light")
	samplingResultsPrefix = datastore.NewKey("sampling_result")
	writeBatchSize        = 2048
)

// ShareAvailability implements share.Availability using Data Availability Sampling technique.
// It is light because it does not require the downloading of all the data to verify
// its availability. It is assumed that there are a lot of lightAvailability instances
// on the network doing sampling over the same Root to collectively verify its availability.
type ShareAvailability struct {
	getter shwap.Getter
	params Parameters

	dsLk sync.RWMutex
	ds   *autobatch.Datastore
}

// NewShareAvailability creates a new light Availability.
func NewShareAvailability(
	getter shwap.Getter,
	ds datastore.Batching,
	opts ...Option,
) *ShareAvailability {
	params := *DefaultParameters()
	ds = namespace.Wrap(ds, samplingResultsPrefix)
	autoDS := autobatch.NewAutoBatching(ds, writeBatchSize)

	for _, opt := range opts {
		opt(&params)
	}

	return &ShareAvailability{
		getter: getter,
		params: params,
		ds:     autoDS,
	}
}

// SharesAvailable randomly samples `params.SampleAmount` amount of Shares committed to the given
// ExtendedHeader. This way SharesAvailable subjectively verifies that Shares are available.
func (la *ShareAvailability) SharesAvailable(ctx context.Context, header *header.ExtendedHeader) error {
	dah := header.DAH
	// short-circuit if the given root is an empty data square
	if share.DataHash(dah.Hash()).IsEmptyEDS() {
		return nil
	}

	// load snapshot of the last sampling errors from disk
	key := datastoreKeyForRoot(dah)
	la.dsLk.RLock()
	last, err := la.ds.Get(ctx, key)
	la.dsLk.RUnlock()

	// Check for error cases
	var samples []Sample
	switch {
	case err == nil && len(last) == 0:
		// Availability has already been validated
		return nil
	case err != nil && !errors.Is(err, datastore.ErrNotFound):
		// Other error occurred
		return err
	case errors.Is(err, datastore.ErrNotFound):
		// No sampling result found, select new samples
		samples = selectRandomSamples(len(dah.RowRoots), int(la.params.SampleAmount))
	default:
		// Sampling result found, unmarshal it
		err = json.Unmarshal(last, &samples)
		if err != nil {
			return err
		}
	}

<<<<<<< HEAD
=======
	if err := dah.ValidateBasic(); err != nil {
		return err
	}

>>>>>>> 7a70dd51
	var (
		failedSamplesLock sync.Mutex
		failedSamples     []Sample
	)

	log.Debugw("starting sampling session", "height", header.Height())
	var wg sync.WaitGroup
	for _, s := range samples {
		wg.Add(1)
		go func(s Sample) {
			defer wg.Done()
			// check if the sample is available
			_, err := la.getter.GetShare(ctx, header, s.Row, s.Col)
			if err != nil {
				log.Debugw("error fetching share", "height", header.Height(), "row", s.Row, "col", s.Col)
				failedSamplesLock.Lock()
				failedSamples = append(failedSamples, s)
				failedSamplesLock.Unlock()
			}
		}(s)
	}
	wg.Wait()

	// store the result of the sampling session
	bs, err := json.Marshal(failedSamples)
	if err != nil {
		return fmt.Errorf("failed to marshal sampling result: %w", err)
	}
	la.dsLk.Lock()
	err = la.ds.Put(ctx, key, bs)
	la.dsLk.Unlock()
	if err != nil {
		return fmt.Errorf("failed to store sampling result: %w", err)
	}

	if errors.Is(ctx.Err(), context.Canceled) {
		// Availability did not complete due to context cancellation, return context error instead of
		// share.ErrNotAvailable
		return ctx.Err()
	}

	// if any of the samples failed, return an error
	if len(failedSamples) > 0 {
<<<<<<< HEAD
		log.Errorw("availability validation failed",
			"height", header.Height(),
			"failed_samples", failedSamples,
		)
=======
>>>>>>> 7a70dd51
		return share.ErrNotAvailable
	}
	return nil
}

func datastoreKeyForRoot(root *share.AxisRoots) datastore.Key {
	return datastore.NewKey(root.String())
}

// Close flushes all queued writes to disk.
func (la *ShareAvailability) Close(ctx context.Context) error {
	return la.ds.Flush(ctx)
}<|MERGE_RESOLUTION|>--- conflicted
+++ resolved
@@ -91,13 +91,6 @@
 		}
 	}
 
-<<<<<<< HEAD
-=======
-	if err := dah.ValidateBasic(); err != nil {
-		return err
-	}
-
->>>>>>> 7a70dd51
 	var (
 		failedSamplesLock sync.Mutex
 		failedSamples     []Sample
@@ -141,13 +134,6 @@
 
 	// if any of the samples failed, return an error
 	if len(failedSamples) > 0 {
-<<<<<<< HEAD
-		log.Errorw("availability validation failed",
-			"height", header.Height(),
-			"failed_samples", failedSamples,
-		)
-=======
->>>>>>> 7a70dd51
 		return share.ErrNotAvailable
 	}
 	return nil
