--- conflicted
+++ resolved
@@ -64,7 +64,6 @@
 }
 
 func (sg *ShrexGetter) GetEDS(ctx context.Context, root *share.Root) (*rsmt2d.ExtendedDataSquare, error) {
-<<<<<<< HEAD
 	var (
 		attempt int
 		err     error
@@ -83,25 +82,8 @@
 		}
 
 		reqStart := time.Now()
-		reqCtx, cancel := ctxWithSplitTimeout(ctx, sg.minAttemptsCount, sg.minRequestTimeout)
+		reqCtx, cancel := ctxWithSplitTimeout(ctx, sg.minAttemptsCount-attempt+1, sg.minRequestTimeout)
 		eds, getErr := sg.edsClient.RequestEDS(reqCtx, root.Hash(), peer)
-=======
-	var attempt int
-	for {
-		attempt++
-		select {
-		case <-ctx.Done():
-			return nil, fmt.Errorf("getter/shrex: %w", ctx.Err())
-		default:
-		}
-		peer, setStatus, err := sg.peerManager.Peer(ctx, root.Hash())
-		if err != nil {
-			log.Debugw("couldn't find peer", "datahash", root.String(), "err", err)
-		}
-
-		reqCtx, cancel := ctxWithSplitTimeout(ctx, sg.minAttemptsCount-attempt+1, sg.minRequestTimeout)
-		eds, err := sg.edsClient.RequestEDS(reqCtx, root.Hash(), peer)
->>>>>>> 0038a821
 		cancel()
 		switch getErr {
 		case nil:
@@ -131,7 +113,6 @@
 	root *share.Root,
 	id namespace.ID,
 ) (share.NamespacedShares, error) {
-<<<<<<< HEAD
 	var (
 		attempt int
 		err     error
@@ -150,26 +131,8 @@
 		}
 
 		reqStart := time.Now()
-		reqCtx, cancel := ctxWithSplitTimeout(ctx, sg.minAttemptsCount, sg.minRequestTimeout)
+		reqCtx, cancel := ctxWithSplitTimeout(ctx, sg.minAttemptsCount-attempt+1, sg.minRequestTimeout)
 		nd, getErr := sg.ndClient.RequestND(reqCtx, root, id, peer)
-=======
-	var attempt int
-	for {
-		attempt++
-		select {
-		case <-ctx.Done():
-			return nil, fmt.Errorf("getter/shrex: %w", ctx.Err())
-		default:
-		}
-		peer, setStatus, err := sg.peerManager.Peer(ctx, root.Hash())
-		if err != nil {
-			log.Debugw("couldn't find peer", "datahash", root.String(), "err", err)
-			return nil, fmt.Errorf("getter/shrex: %w", err)
-		}
-
-		reqCtx, cancel := ctxWithSplitTimeout(ctx, sg.minAttemptsCount-attempt+1, sg.minRequestTimeout)
-		nd, err := sg.ndClient.RequestND(reqCtx, root, id, peer)
->>>>>>> 0038a821
 		cancel()
 		switch getErr {
 		case nil:
