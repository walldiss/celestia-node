--- conflicted
+++ resolved
@@ -32,21 +32,13 @@
 
 // DefaultParameters returns the default Parameters' configuration values
 // for the Discovery module
-<<<<<<< HEAD
 func DefaultParameters() *Parameters {
 	return &Parameters{
-		PeersLimit: 5,
-		// based on https://github.com/libp2p/go-libp2p-kad-dht/pull/793
-		AdvertiseInterval: time.Hour * 22,
+		PeersLimit:        5,
+		AdvertiseInterval: time.Hour,
 		//TODO: remove fullNodesTag default value once multiple tags are supported
 		Tag:            fullNodesTag,
 		onUpdatedPeers: func(peer.ID, bool) {},
-=======
-func DefaultParameters() Parameters {
-	return Parameters{
-		PeersLimit:        5,
-		AdvertiseInterval: time.Hour,
->>>>>>> 8602d6e5
 	}
 }
 
