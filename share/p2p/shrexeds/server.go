--- conflicted
+++ resolved
@@ -108,10 +108,6 @@
 				log.Warnw("closing car reader", "err", err)
 			}
 		}()
-<<<<<<< HEAD
-		edsReader.Close()
-=======
->>>>>>> 4d985859
 		status = p2p_pb.Status_OK
 	case errors.Is(err, eds.ErrNotFound):
 		logger.Warnw("server: request hash not found")
