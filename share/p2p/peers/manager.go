--- conflicted
+++ resolved
@@ -305,13 +305,6 @@
 	return s.blacklistedHashes[hash.String()]
 }
 
-<<<<<<< HEAD
-func (p *syncPool) markValidated() bool {
-	return p.isValidatedDataHash.CompareAndSwap(false, true)
-}
-
-=======
->>>>>>> 926c0fd1
 func (s *Manager) GC(ctx context.Context) {
 	ticker := time.NewTicker(gcInterval)
 	defer ticker.Stop()
@@ -366,8 +359,8 @@
 	atomic.StorePointer(old, unsafe.Pointer(newPool()))
 }
 
-func (p *syncPool) markValidated() {
-	p.isValidatedDataHash.Store(true)
+func (p *syncPool) markValidated() bool {
+	return p.isValidatedDataHash.CompareAndSwap(false, true)
 }
 
 func (p *syncPool) add(peers ...peer.ID) {
