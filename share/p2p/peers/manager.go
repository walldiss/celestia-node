--- conflicted
+++ resolved
@@ -196,18 +196,11 @@
 	return func(result syncResult) {
 		switch result {
 		case ResultSuccess:
-<<<<<<< HEAD
-			m.deletePool(datahash.String())
+			s.getOrCreatePool(datahash.String()).markSynced()
 		case ResultCooldownPeer:
 			m.getOrCreatePool(datahash.String()).putOnCooldown(peerID)
 		case ResultBlacklistPeer:
 			m.blacklistPeers(peerID)
-=======
-			s.getOrCreatePool(datahash.String()).markSynced()
-		case ResultFail:
-		case ResultPeerMisbehaved:
-			s.blacklistPeers(peerID)
->>>>>>> 926c0fd1
 		}
 	}
 }
@@ -263,7 +256,7 @@
 	return p
 }
 
-<<<<<<< HEAD
+
 func (m *Manager) deletePool(datahash string) {
 	m.lock.Lock()
 	defer m.lock.Unlock()
@@ -271,9 +264,6 @@
 }
 
 func (m *Manager) blacklistPeers(peerIDs ...peer.ID) {
-=======
-func (s *Manager) blacklistPeers(peerIDs ...peer.ID) {
->>>>>>> 926c0fd1
 	for _, peerID := range peerIDs {
 		m.fullNodes.remove(peerID)
 		// add peer to the blacklist, so we can't connect to it in the future.
@@ -299,29 +289,21 @@
 	return m.blacklistedHashes[hash.String()]
 }
 
-<<<<<<< HEAD
+
 func (p *syncPool) markValidated() {
 	p.isValidatedDataHash.Store(true)
 }
 
 func (m *Manager) GC(ctx context.Context) {
-=======
-func (s *Manager) GC(ctx context.Context) {
->>>>>>> 926c0fd1
 	ticker := time.NewTicker(gcInterval)
 	defer ticker.Stop()
 
 	var blacklist []peer.ID
 	for {
-<<<<<<< HEAD
-		blacklist = m.cleanUp()
-		m.blacklistPeers(blacklist...)
-=======
 		blacklist = s.cleanUp()
 		if len(blacklist) > 0 {
 			s.blacklistPeers(blacklist...)
 		}
->>>>>>> 926c0fd1
 
 		select {
 		case <-ticker.C:
