package eds

import (
	"context"
	"errors"
	"sync"
	"sync/atomic"
	"time"

	"github.com/ipfs/boxo/blockservice"
	"github.com/ipfs/go-cid"
	logging "github.com/ipfs/go-log/v2"
	"go.opentelemetry.io/otel"
	"go.opentelemetry.io/otel/attribute"
	"go.opentelemetry.io/otel/codes"
	"go.opentelemetry.io/otel/trace"

<<<<<<< HEAD
	"github.com/celestiaorg/celestia-app/pkg/wrapper"
=======
	"github.com/celestiaorg/celestia-app/v2/pkg/da"
	"github.com/celestiaorg/celestia-app/v2/pkg/wrapper"
>>>>>>> 0dac7600
	"github.com/celestiaorg/nmt"
	"github.com/celestiaorg/rsmt2d"

	"github.com/celestiaorg/celestia-node/share"
	"github.com/celestiaorg/celestia-node/share/eds/byzantine"
	"github.com/celestiaorg/celestia-node/share/ipld"
)

var (
	log    = logging.Logger("share/eds")
	tracer = otel.Tracer("share/eds")
)

// Retriever retrieves rsmt2d.ExtendedDataSquares from the IPLD network.
// Instead of requesting data 'share by share' it requests data by quadrants
// minimizing bandwidth usage in the happy cases.
//
//	 ---- ----
//	| 0  | 1  |
//	 ---- ----
//	| 2  | 3  |
//	 ---- ----
//
// Retriever randomly picks one of the data square quadrants and tries to request them one by one
// until it is able to reconstruct the whole square.
type Retriever struct {
	bServ blockservice.BlockService
}

// NewRetriever creates a new instance of the Retriever over IPLD BlockService and rmst2d.Codec
func NewRetriever(bServ blockservice.BlockService) *Retriever {
	return &Retriever{bServ: bServ}
}

// Retrieve retrieves all the data committed to DataAvailabilityHeader.
//
// If not available locally, it aims to request from the network only one quadrant (1/4) of the
// data square and reconstructs the other three quadrants (3/4). If the requested quadrant is not
// available within RetrieveQuadrantTimeout, it starts requesting another quadrant until either the
// data is reconstructed, context is canceled or ErrByzantine is generated.
func (r *Retriever) Retrieve(ctx context.Context, roots *share.AxisRoots) (*rsmt2d.ExtendedDataSquare, error) {
	ctx, cancel := context.WithCancel(ctx)
	defer cancel() // cancels all the ongoing requests if reconstruction succeeds early

	ctx, span := tracer.Start(ctx, "retrieve-square")
	defer span.End()
	span.SetAttributes(
		attribute.Int("size", len(roots.RowRoots)),
	)

	log.Debugw("retrieving data square", "data_hash", roots.String(), "size", len(roots.RowRoots))
	ses, err := r.newSession(ctx, roots)
	if err != nil {
		return nil, err
	}

	// wait for a signal to start reconstruction
	// try until either success or context or bad data
	for {
		select {
		case <-ses.Done():
			eds, err := ses.Reconstruct(ctx)
			if err == nil {
				ses.close(true)
				span.SetStatus(codes.Ok, "square-retrieved")
				return eds, nil
			}
			// check to ensure it is not a catastrophic ErrByzantine case, otherwise handle accordingly
			var errByz *rsmt2d.ErrByzantineData
			if errors.As(err, &errByz) {
				// session should be closed before constructing the Byzantine error to allow constructor to access
				// nmt proofs computed during the session
				ses.close(false)
				span.RecordError(err)
				return nil, byzantine.NewErrByzantine(ctx, r.bServ.Blockstore(), roots, errByz)
			}

			log.Warnw("not enough shares to reconstruct data square, requesting more...", "err", err)
		case <-ctx.Done():
			ses.close(false)
			return nil, ctx.Err()
		}
	}
}

// retrievalSession represents a data square retrieval session.
// It manages one data square that is being retrieved and
// quadrant request retries. Also, provides an API
// to reconstruct the block once enough shares are fetched.
type retrievalSession struct {
	roots *share.AxisRoots
	bget  blockservice.BlockGetter
	adder *ipld.NmtNodeAdder

	// TODO(@Wondertan): Extract into a separate data structure
	// https://github.com/celestiaorg/rsmt2d/issues/135
	squareQuadrants  []*quadrant
	squareCellsLks   [][]sync.Mutex
	squareCellsCount uint32
	squareSig        chan struct{}
	squareDn         chan struct{}
	squareLk         sync.RWMutex
	square           *rsmt2d.ExtendedDataSquare

	span trace.Span
}

// newSession creates a new retrieval session and kicks off requesting process.
func (r *Retriever) newSession(ctx context.Context, roots *share.AxisRoots) (*retrievalSession, error) {
	size := len(roots.RowRoots)

	adder := ipld.NewNmtNodeAdder(ctx, r.bServ, ipld.MaxSizeBatchOption(size))
	proofsVisitor := ipld.ProofsAdderFromCtx(ctx).VisitFn()
	visitor := func(hash []byte, children ...[]byte) {
		// use proofs adder if provided, to cache collected proofs while recomputing the eds
		if proofsVisitor != nil {
			proofsVisitor(hash, children...)
		}
		adder.Visit(hash, children...)
	}

	treeFn := func(_ rsmt2d.Axis, index uint) rsmt2d.Tree {
		tree := wrapper.NewErasuredNamespacedMerkleTree(uint64(size)/2, index, nmt.NodeVisitor(visitor))
		return &tree
	}

	square, err := rsmt2d.NewExtendedDataSquare(share.DefaultRSMT2DCodec(), treeFn, uint(size), share.Size)
	if err != nil {
		return nil, err
	}

	ses := &retrievalSession{
		roots:           roots,
		bget:            blockservice.NewSession(ctx, r.bServ),
		adder:           adder,
		squareQuadrants: newQuadrants(roots),
		squareCellsLks:  make([][]sync.Mutex, size),
		squareSig:       make(chan struct{}, 1),
		squareDn:        make(chan struct{}),
		square:          square,
		span:            trace.SpanFromContext(ctx),
	}
	for i := range ses.squareCellsLks {
		ses.squareCellsLks[i] = make([]sync.Mutex, size)
	}

	go ses.request(ctx)
	return ses, nil
}

// Done signals that enough shares have been retrieved to attempt
// square reconstruction. "Attempt" because there is no way currently to
// guarantee that reconstruction can be performed with the shares provided.
func (rs *retrievalSession) Done() <-chan struct{} {
	return rs.squareSig
}

// Reconstruct tries to reconstruct the data square and returns it on success.
func (rs *retrievalSession) Reconstruct(ctx context.Context) (*rsmt2d.ExtendedDataSquare, error) {
	if rs.isReconstructed() {
		return rs.square, nil
	}
	// prevent further writes to the square
	rs.squareLk.Lock()
	defer rs.squareLk.Unlock()

	_, span := tracer.Start(ctx, "reconstruct-square")
	defer span.End()

	// and try to repair with what we have
	err := rs.square.Repair(rs.roots.RowRoots, rs.roots.ColumnRoots)
	if err != nil {
		span.RecordError(err)
		return nil, err
	}
	log.Infow("data square reconstructed", "data_hash", rs.roots.String(), "size", len(rs.roots.RowRoots))
	close(rs.squareDn)
	return rs.square, nil
}

// isReconstructed report true whether the square attached to the session
// is already reconstructed.
func (rs *retrievalSession) isReconstructed() bool {
	select {
	case <-rs.squareDn:
		// return early if square is already reconstructed
		return true
	default:
		return false
	}
}

func (rs *retrievalSession) close(success bool) {
	defer rs.span.End()
	if success {
		return
	}
	// commit intermediate nodes to the blockservice if failed to reconstruct
	err := rs.adder.Commit()
	if err != nil {
		log.Warnw("failed to commit intermediate nodes", "err", err)
	}
}

// request kicks off quadrants requests.
// It instantly requests a quadrant and periodically requests more
// until either context is canceled or we are out of quadrants.
func (rs *retrievalSession) request(ctx context.Context) {
	t := time.NewTicker(RetrieveQuadrantTimeout)
	defer t.Stop()
	for retry := 0; retry < len(rs.squareQuadrants); retry++ {
		q := rs.squareQuadrants[retry]
		log.Debugw("requesting quadrant",
			"axis", q.source,
			"x", q.x,
			"y", q.y,
			"size", len(q.roots),
		)
		rs.span.AddEvent("requesting quadrant", trace.WithAttributes(
			attribute.Int("axis", int(q.source)),
			attribute.Int("x", q.x),
			attribute.Int("y", q.y),
			attribute.Int("size", len(q.roots)),
		))
		rs.doRequest(ctx, q)
		select {
		case <-t.C:
		case <-ctx.Done():
			return
		}
		log.Warnw("quadrant request timeout",
			"timeout", RetrieveQuadrantTimeout.String(),
			"axis", q.source,
			"x", q.x,
			"y", q.y,
			"size", len(q.roots),
		)
		rs.span.AddEvent("quadrant request timeout", trace.WithAttributes(
			attribute.Int("axis", int(q.source)),
			attribute.Int("x", q.x),
			attribute.Int("y", q.y),
			attribute.Int("size", len(q.roots)),
		))
	}
}

// doRequest requests the given quadrant by requesting halves of axis(Row or Col) using GetShares
// and fills shares into rs.square slice.
func (rs *retrievalSession) doRequest(ctx context.Context, q *quadrant) {
	size := len(q.roots)
	for i, root := range q.roots {
		go func(i int, root cid.Cid) {
			// get the root node
			nd, err := ipld.GetNode(ctx, rs.bget, root)
			if err != nil {
				rs.span.RecordError(err, trace.WithAttributes(
					attribute.Int("root-index", i),
				))
				return
			}
			// and go get shares of left or the right side of the whole col/row axis
			// the left or the right side of the tree represent some portion of the quadrant
			// which we put into the rs.square share-by-share by calculating shares' indexes using q.index
			ipld.GetShares(ctx, rs.bget, nd.Links()[q.x].Cid, size, func(j int, share share.Share) {
				// NOTE: Each share can appear twice here, for a Row and Col, respectively.
				// These shares are always equal, and we allow only the first one to be written
				// in the square.
				// NOTE-2: We may never actually fetch shares from the network *twice*.
				// Once a share is downloaded from the network it may be cached on the IPLD(blockservice) level.
				//
				// calc position of the share
				x, y := q.pos(i, j)
				// try to lock the share
				ok := rs.squareCellsLks[x][y].TryLock()
				if !ok {
					// if already locked and written - do nothing
					return
				}
				// The R lock here is *not* to protect rs.square from multiple
				// concurrent shares writes but to avoid races between share writes and
				// repairing attempts.
				// Shares are written atomically in their own slice slots and these "writes" do
				// not need synchronization!
				rs.squareLk.RLock()
				defer rs.squareLk.RUnlock()
				// the routine could be blocked above for some time during which the square
				// might be reconstructed, if so don't write anything and return
				if rs.isReconstructed() {
					return
				}
				if err := rs.square.SetCell(uint(x), uint(y), share); err != nil {
					// safe to ignore as:
					// * share size already verified
					// * the same share might come from either Row or Col
					return
				}
				// if we have >= 1/4 of the square we can start trying to Reconstruct
				// TODO(@Wondertan): This is not an ideal way to know when to start
				//  reconstruction and can cause idle reconstruction tries in some cases,
				//  but it is totally fine for the happy case and for now.
				//  The earlier we correctly know that we have the full square - the earlier
				//  we cancel ongoing requests - the less data is being wastedly transferred.
				if atomic.AddUint32(&rs.squareCellsCount, 1) >= uint32(size*size) {
					select {
					case rs.squareSig <- struct{}{}:
					default:
					}
				}
			})
		}(i, root)
	}
}<|MERGE_RESOLUTION|>--- conflicted
+++ resolved
@@ -15,12 +15,8 @@
 	"go.opentelemetry.io/otel/codes"
 	"go.opentelemetry.io/otel/trace"
 
-<<<<<<< HEAD
-	"github.com/celestiaorg/celestia-app/pkg/wrapper"
-=======
 	"github.com/celestiaorg/celestia-app/v2/pkg/da"
 	"github.com/celestiaorg/celestia-app/v2/pkg/wrapper"
->>>>>>> 0dac7600
 	"github.com/celestiaorg/nmt"
 	"github.com/celestiaorg/rsmt2d"
 
@@ -61,18 +57,18 @@
 // data square and reconstructs the other three quadrants (3/4). If the requested quadrant is not
 // available within RetrieveQuadrantTimeout, it starts requesting another quadrant until either the
 // data is reconstructed, context is canceled or ErrByzantine is generated.
-func (r *Retriever) Retrieve(ctx context.Context, roots *share.AxisRoots) (*rsmt2d.ExtendedDataSquare, error) {
+func (r *Retriever) Retrieve(ctx context.Context, dah *da.DataAvailabilityHeader) (*rsmt2d.ExtendedDataSquare, error) {
 	ctx, cancel := context.WithCancel(ctx)
 	defer cancel() // cancels all the ongoing requests if reconstruction succeeds early
 
 	ctx, span := tracer.Start(ctx, "retrieve-square")
 	defer span.End()
 	span.SetAttributes(
-		attribute.Int("size", len(roots.RowRoots)),
+		attribute.Int("size", len(dah.RowRoots)),
 	)
 
-	log.Debugw("retrieving data square", "data_hash", roots.String(), "size", len(roots.RowRoots))
-	ses, err := r.newSession(ctx, roots)
+	log.Debugw("retrieving data square", "data_hash", dah.String(), "size", len(dah.RowRoots))
+	ses, err := r.newSession(ctx, dah)
 	if err != nil {
 		return nil, err
 	}
@@ -95,7 +91,7 @@
 				// nmt proofs computed during the session
 				ses.close(false)
 				span.RecordError(err)
-				return nil, byzantine.NewErrByzantine(ctx, r.bServ.Blockstore(), roots, errByz)
+				return nil, byzantine.NewErrByzantine(ctx, r.bServ.Blockstore(), dah, errByz)
 			}
 
 			log.Warnw("not enough shares to reconstruct data square, requesting more...", "err", err)
@@ -111,7 +107,7 @@
 // quadrant request retries. Also, provides an API
 // to reconstruct the block once enough shares are fetched.
 type retrievalSession struct {
-	roots *share.AxisRoots
+	dah   *da.DataAvailabilityHeader
 	bget  blockservice.BlockGetter
 	adder *ipld.NmtNodeAdder
 
@@ -129,8 +125,8 @@
 }
 
 // newSession creates a new retrieval session and kicks off requesting process.
-func (r *Retriever) newSession(ctx context.Context, roots *share.AxisRoots) (*retrievalSession, error) {
-	size := len(roots.RowRoots)
+func (r *Retriever) newSession(ctx context.Context, dah *da.DataAvailabilityHeader) (*retrievalSession, error) {
+	size := len(dah.RowRoots)
 
 	adder := ipld.NewNmtNodeAdder(ctx, r.bServ, ipld.MaxSizeBatchOption(size))
 	proofsVisitor := ipld.ProofsAdderFromCtx(ctx).VisitFn()
@@ -153,10 +149,10 @@
 	}
 
 	ses := &retrievalSession{
-		roots:           roots,
+		dah:             dah,
 		bget:            blockservice.NewSession(ctx, r.bServ),
 		adder:           adder,
-		squareQuadrants: newQuadrants(roots),
+		squareQuadrants: newQuadrants(dah),
 		squareCellsLks:  make([][]sync.Mutex, size),
 		squareSig:       make(chan struct{}, 1),
 		squareDn:        make(chan struct{}),
@@ -191,12 +187,12 @@
 	defer span.End()
 
 	// and try to repair with what we have
-	err := rs.square.Repair(rs.roots.RowRoots, rs.roots.ColumnRoots)
+	err := rs.square.Repair(rs.dah.RowRoots, rs.dah.ColumnRoots)
 	if err != nil {
 		span.RecordError(err)
 		return nil, err
 	}
-	log.Infow("data square reconstructed", "data_hash", rs.roots.String(), "size", len(rs.roots.RowRoots))
+	log.Infow("data square reconstructed", "data_hash", rs.dah.String(), "size", len(rs.dah.RowRoots))
 	close(rs.squareDn)
 	return rs.square, nil
 }
