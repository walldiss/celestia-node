package eds

import (
	"math/rand"
	"time"

	"github.com/ipfs/go-cid"

<<<<<<< HEAD
=======
	"github.com/celestiaorg/celestia-app/v2/pkg/da"
>>>>>>> 0dac7600
	"github.com/celestiaorg/rsmt2d"

	"github.com/celestiaorg/celestia-node/share"
	"github.com/celestiaorg/celestia-node/share/ipld"
)

const (
	// there are always 4 quadrants
	numQuadrants = 4
	// blockTime equals to the time with which new blocks are produced in the network.
	// TODO(@Wondertan): Here we assume that the block time is a minute, but
	//  block time is a network wide variable/param that has to be taken from
	//  a proper place
	blockTime = time.Minute
)

// RetrieveQuadrantTimeout defines how much time Retriever waits before
// starting to retrieve another quadrant.
//
// NOTE:
// - The whole data square must be retrieved in less than block time.
// - We have 4 quadrants from two sources(rows, cols) which equals to 8 in total.
var RetrieveQuadrantTimeout = blockTime / numQuadrants * 2

type quadrant struct {
	// slice of roots to get shares from
	roots []cid.Cid
	// Example coordinates(x;y) of each quadrant when fetching from column roots
	// ------  -------
	// |  Q0 | | Q1  |
	// |(0;0)| |(1;0)|
	// ------  -------
	// |  Q2 | | Q3  |
	// |(0;1)| |(1;1)|
	// ------  -------
	x, y int
	// source defines the axis(Row or Col) to fetch the quadrant from
	source rsmt2d.Axis
}

// newQuadrants constructs a slice of quadrants from DAHeader.
// There are always 4 quadrants per each source (row and col), so 8 in total.
// The ordering of quadrants is random.
func newQuadrants(roots *share.AxisRoots) []*quadrant {
	// combine all the roots into one slice, so they can be easily accessible by index
	daRoots := [][][]byte{
		roots.RowRoots,
		roots.ColumnRoots,
	}
	// create a quadrant slice for each source(row;col)
	sources := [][]*quadrant{
		make([]*quadrant, numQuadrants),
		make([]*quadrant, numQuadrants),
	}
	for source, quadrants := range sources {
		size, qsize := len(daRoots[source]), len(daRoots[source])/2
		roots := make([]cid.Cid, size)
		for i, root := range daRoots[source] {
			roots[i] = ipld.MustCidFromNamespacedSha256(root)
		}

		for i := range quadrants {
			// convert quadrant 1D into 2D coordinates
			x, y := i%2, i/2
			quadrants[i] = &quadrant{
				roots:  roots[qsize*y : qsize*(y+1)],
				x:      x,
				y:      y,
				source: rsmt2d.Axis(source),
			}
		}
	}
	quadrants := make([]*quadrant, 0, numQuadrants*2)
	for _, qs := range sources {
		quadrants = append(quadrants, qs...)
	}
	// shuffle quadrants to be fetched in random order
	rand.Shuffle(len(quadrants), func(i, j int) { quadrants[i], quadrants[j] = quadrants[j], quadrants[i] })
	return quadrants
}

// pos calculates position of a share in a data square.
func (q *quadrant) pos(rootIdx, cellIdx int) (int, int) {
	cellIdx += len(q.roots) * q.x
	rootIdx += len(q.roots) * q.y
	switch q.source {
	case rsmt2d.Row:
		return rootIdx, cellIdx
	case rsmt2d.Col:
		return cellIdx, rootIdx
	default:
		panic("unknown axis")
	}
}<|MERGE_RESOLUTION|>--- conflicted
+++ resolved
@@ -6,13 +6,9 @@
 
 	"github.com/ipfs/go-cid"
 
-<<<<<<< HEAD
-=======
 	"github.com/celestiaorg/celestia-app/v2/pkg/da"
->>>>>>> 0dac7600
 	"github.com/celestiaorg/rsmt2d"
 
-	"github.com/celestiaorg/celestia-node/share"
 	"github.com/celestiaorg/celestia-node/share/ipld"
 )
 
@@ -53,11 +49,11 @@
 // newQuadrants constructs a slice of quadrants from DAHeader.
 // There are always 4 quadrants per each source (row and col), so 8 in total.
 // The ordering of quadrants is random.
-func newQuadrants(roots *share.AxisRoots) []*quadrant {
+func newQuadrants(dah *da.DataAvailabilityHeader) []*quadrant {
 	// combine all the roots into one slice, so they can be easily accessible by index
 	daRoots := [][][]byte{
-		roots.RowRoots,
-		roots.ColumnRoots,
+		dah.RowRoots,
+		dah.ColumnRoots,
 	}
 	// create a quadrant slice for each source(row;col)
 	sources := [][]*quadrant{
