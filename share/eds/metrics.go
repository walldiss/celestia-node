package eds

import (
	"context"
	"time"

	"go.opentelemetry.io/otel"
	"go.opentelemetry.io/otel/attribute"
	"go.opentelemetry.io/otel/metric"
)

const (
	failedKey = "failed"
	sizeKey   = "eds_size"

	putResultKey           = "result"
	putOK        putResult = "ok"
	putExists    putResult = "exists"
	putFailed    putResult = "failed"

	opNameKey                     = "op"
	longOpResultKey               = "result"
	longOpUnresolved longOpResult = "unresolved"
	longOpOK         longOpResult = "ok"
	longOpFailed     longOpResult = "failed"

	dagstoreShardStatusKey = "shard_status"
)

var (
	meter = otel.Meter("eds_store")
)

type putResult string

type longOpResult string

type metrics struct {
	putTime              metric.Float64Histogram
	getCARTime           metric.Float64Histogram
	getCARBlockstoreTime metric.Float64Histogram
	getDAHTime           metric.Float64Histogram
	removeTime           metric.Float64Histogram
	getTime              metric.Float64Histogram
	hasTime              metric.Float64Histogram
	listTime             metric.Float64Histogram

	longOpTime metric.Float64Histogram
	gcTime     metric.Float64Histogram
}

func (s *Store) WithMetrics() error {
	putTime, err := meter.Float64Histogram("eds_store_put_time_histogram",
		metric.WithDescription("eds store put time histogram(s)"))
	if err != nil {
		return err
	}

	getCARTime, err := meter.Float64Histogram("eds_store_get_car_time_histogram",
		metric.WithDescription("eds store get car time histogram(s)"))
	if err != nil {
		return err
	}

	getCARBlockstoreTime, err := meter.Float64Histogram("eds_store_get_car_blockstore_time_histogram",
		metric.WithDescription("eds store get car blockstore time histogram(s)"))
	if err != nil {
		return err
	}

	getDAHTime, err := meter.Float64Histogram("eds_store_get_dah_time_histogram",
		metric.WithDescription("eds store get dah time histogram(s)"))
	if err != nil {
		return err
	}

	removeTime, err := meter.Float64Histogram("eds_store_remove_time_histogram",
		metric.WithDescription("eds store remove time histogram(s)"))
	if err != nil {
		return err
	}

	getTime, err := meter.Float64Histogram("eds_store_get_time_histogram",
		metric.WithDescription("eds store get time histogram(s)"))
	if err != nil {
		return err
	}

	hasTime, err := meter.Float64Histogram("eds_store_has_time_histogram",
		metric.WithDescription("eds store has time histogram(s)"))
	if err != nil {
		return err
	}

	listTime, err := meter.Float64Histogram("eds_store_list_time_histogram",
		metric.WithDescription("eds store list time histogram(s)"))
	if err != nil {
		return err
	}

	longOpTime, err := meter.Float64Histogram("eds_store_long_operation_time_histogram",
		metric.WithDescription("eds store long operation time histogram(s)"))
	if err != nil {
		return err
	}

	gcTime, err := meter.Float64Histogram("eds_store_gc_time",
		metric.WithDescription("dagstore gc time histogram(s)"))
	if err != nil {
		return err
	}

<<<<<<< HEAD
	if err = s.cache.EnableMetrics(); err != nil {
=======
	dagStoreShards, err := meter.Int64ObservableGauge("eds_store_dagstore_shards",
		metric.WithDescription("dagstore amount of shards by status"))
	if err != nil {
		return err
	}

	if err = s.cache.withMetrics(); err != nil {
>>>>>>> 9415cf0b
		return err
	}

	callback := func(ctx context.Context, observer metric.Observer) error {
		stats := s.dgstr.Stats()
		for status, amount := range stats {
			observer.ObserveInt64(dagStoreShards, int64(amount),
				metric.WithAttributes(
					attribute.String(dagstoreShardStatusKey, status.String()),
				))
		}
		return nil
	}

	if _, err := meter.RegisterCallback(callback, dagStoreShards); err != nil {
		return err
	}

	s.metrics = &metrics{
		putTime:              putTime,
		getCARTime:           getCARTime,
		getCARBlockstoreTime: getCARBlockstoreTime,
		getDAHTime:           getDAHTime,
		removeTime:           removeTime,
		getTime:              getTime,
		hasTime:              hasTime,
		listTime:             listTime,
		longOpTime:           longOpTime,
		gcTime:               gcTime,
	}
	return nil
}

func (m *metrics) observeGCtime(ctx context.Context, dur time.Duration, failed bool) {
	if m == nil {
		return
	}
	if ctx.Err() != nil {
		ctx = context.Background()
	}
	m.gcTime.Record(ctx, dur.Seconds(), metric.WithAttributes(
		attribute.Bool(failedKey, failed)))
}

func (m *metrics) observePut(ctx context.Context, dur time.Duration, result putResult, size uint) {
	if m == nil {
		return
	}
	if ctx.Err() != nil {
		ctx = context.Background()
	}

	m.putTime.Record(ctx, dur.Seconds(), metric.WithAttributes(
		attribute.String(putResultKey, string(result)),
		attribute.Int(sizeKey, int(size))))
}

func (m *metrics) observeLongOp(ctx context.Context, opName string, dur time.Duration, result longOpResult) {
	if m == nil {
		return
	}
	if ctx.Err() != nil {
		ctx = context.Background()
	}

	m.longOpTime.Record(ctx, dur.Seconds(), metric.WithAttributes(
		attribute.String(opNameKey, opName),
		attribute.String(longOpResultKey, string(result))))
}

func (m *metrics) observeGetCAR(ctx context.Context, dur time.Duration, failed bool) {
	if m == nil {
		return
	}
	if ctx.Err() != nil {
		ctx = context.Background()
	}

	m.getCARTime.Record(ctx, dur.Seconds(), metric.WithAttributes(
		attribute.Bool(failedKey, failed)))
}

func (m *metrics) observeCARBlockstore(ctx context.Context, dur time.Duration, failed bool) {
	if m == nil {
		return
	}
	if ctx.Err() != nil {
		ctx = context.Background()
	}

	m.getCARBlockstoreTime.Record(ctx, dur.Seconds(), metric.WithAttributes(
		attribute.Bool(failedKey, failed)))
}

func (m *metrics) observeGetDAH(ctx context.Context, dur time.Duration, failed bool) {
	if m == nil {
		return
	}
	if ctx.Err() != nil {
		ctx = context.Background()
	}

	m.getDAHTime.Record(ctx, dur.Seconds(), metric.WithAttributes(
		attribute.Bool(failedKey, failed)))
}

func (m *metrics) observeRemove(ctx context.Context, dur time.Duration, failed bool) {
	if m == nil {
		return
	}
	if ctx.Err() != nil {
		ctx = context.Background()
	}

	m.removeTime.Record(ctx, dur.Seconds(), metric.WithAttributes(
		attribute.Bool(failedKey, failed)))
}

func (m *metrics) observeGet(ctx context.Context, dur time.Duration, failed bool) {
	if m == nil {
		return
	}
	if ctx.Err() != nil {
		ctx = context.Background()
	}

	m.getTime.Record(ctx, dur.Seconds(), metric.WithAttributes(
		attribute.Bool(failedKey, failed)))
}

func (m *metrics) observeHas(ctx context.Context, dur time.Duration, failed bool) {
	if m == nil {
		return
	}
	if ctx.Err() != nil {
		ctx = context.Background()
	}

	m.hasTime.Record(ctx, dur.Seconds(), metric.WithAttributes(
		attribute.Bool(failedKey, failed)))
}

func (m *metrics) observeList(ctx context.Context, dur time.Duration, failed bool) {
	if m == nil {
		return
	}
	if ctx.Err() != nil {
		ctx = context.Background()
	}

	m.listTime.Record(ctx, dur.Seconds(), metric.WithAttributes(
		attribute.Bool(failedKey, failed)))
}<|MERGE_RESOLUTION|>--- conflicted
+++ resolved
@@ -110,17 +110,13 @@
 		return err
 	}
 
-<<<<<<< HEAD
-	if err = s.cache.EnableMetrics(); err != nil {
-=======
 	dagStoreShards, err := meter.Int64ObservableGauge("eds_store_dagstore_shards",
 		metric.WithDescription("dagstore amount of shards by status"))
 	if err != nil {
 		return err
 	}
 
-	if err = s.cache.withMetrics(); err != nil {
->>>>>>> 9415cf0b
+	if err = s.cache.EnableMetrics(); err != nil {
 		return err
 	}
 
