--- conflicted
+++ resolved
@@ -71,11 +71,7 @@
 func (bs *blockstore) Get(ctx context.Context, cid cid.Cid) (blocks.Block, error) {
 	blockstr, err := bs.getReadOnlyBlockstore(ctx, cid)
 	if err == nil {
-<<<<<<< HEAD
-		defer logClose("blockstore", blockstr)
-=======
 		defer closeAndLog("blockstore", blockstr)
->>>>>>> 0804d6c9
 		return blockstr.Get(ctx, cid)
 	}
 
@@ -96,16 +92,10 @@
 func (bs *blockstore) GetSize(ctx context.Context, cid cid.Cid) (int, error) {
 	blockstr, err := bs.getReadOnlyBlockstore(ctx, cid)
 	if err == nil {
-<<<<<<< HEAD
-		defer logClose("blockstore", blockstr)
-		return blockstr.GetSize(ctx, cid)
-	}
-=======
 		defer closeAndLog("blockstore", blockstr)
 		return blockstr.GetSize(ctx, cid)
 	}
 
->>>>>>> 0804d6c9
 	if errors.Is(err, ErrNotFound) || errors.Is(err, ErrNotFoundInIndex) {
 		k := dshelp.MultihashToDsKey(cid.Hash())
 		size, err := bs.ds.GetSize(ctx, k)
@@ -172,18 +162,6 @@
 		return nil, fmt.Errorf("failed to find shards containing multihash: %w", err)
 	}
 
-<<<<<<< HEAD
-	// a share can exist in multiple EDSes, check cache to contain any of accessors containing shard
-	for _, k := range keys {
-		if accessor, err := bs.store.cache.Get(k); err == nil {
-			return blockstoreCloser(accessor)
-		}
-	}
-
-	// a share can exist in multiple EDSes, so just take the first one.
-	shardKey := keys[0]
-	accessor, err := bs.cache.GetOrLoad(ctx, shardKey, bs.store.getAccessor)
-=======
 	// check if any of two caches contains an accessor
 	shardKey := keys[0]
 	accessor, err := bs.store.cache.Get(shardKey)
@@ -193,23 +171,8 @@
 
 	// load accessor to the blockstore cache and use it as blockstoreCloser
 	accessor, err = bs.store.cache.Second().GetOrLoad(ctx, shardKey, bs.store.getAccessor)
->>>>>>> 0804d6c9
 	if err != nil {
 		return nil, fmt.Errorf("failed to get accessor for shard %s: %w", shardKey, err)
 	}
 	return blockstoreCloser(accessor)
-<<<<<<< HEAD
-}
-
-func blockstoreCloser(ac cache.Accessor) (*BlockstoreCloser, error) {
-	bs, err := ac.Blockstore()
-	if err != nil {
-		return nil, fmt.Errorf("eds/store: failed to get blockstore: %w", err)
-	}
-	return &BlockstoreCloser{
-		ReadBlockstore: bs,
-		Closer:         ac,
-	}, nil
-=======
->>>>>>> 0804d6c9
 }