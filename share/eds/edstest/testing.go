package edstest

import (
	"crypto/rand"
	"testing"

	"github.com/stretchr/testify/require"
	coretypes "github.com/tendermint/tendermint/types"

<<<<<<< HEAD
	appshares "github.com/celestiaorg/celestia-app/pkg/shares"
	"github.com/celestiaorg/celestia-app/pkg/wrapper"
=======
	"github.com/celestiaorg/celestia-app/v2/app"
	"github.com/celestiaorg/celestia-app/v2/app/encoding"
	"github.com/celestiaorg/celestia-app/v2/pkg/appconsts"
	"github.com/celestiaorg/celestia-app/v2/pkg/da"
	"github.com/celestiaorg/celestia-app/v2/pkg/user"
	"github.com/celestiaorg/celestia-app/v2/pkg/wrapper"
	"github.com/celestiaorg/celestia-app/v2/test/util/blobfactory"
	"github.com/celestiaorg/celestia-app/v2/test/util/testfactory"
	"github.com/celestiaorg/celestia-app/v2/x/blob/types"
	"github.com/celestiaorg/go-square/blob"
	"github.com/celestiaorg/go-square/namespace"
	"github.com/celestiaorg/go-square/shares"
	"github.com/celestiaorg/go-square/square"
>>>>>>> 4a986059
	"github.com/celestiaorg/nmt"
	"github.com/celestiaorg/rsmt2d"

	"github.com/celestiaorg/celestia-node/share"
	"github.com/celestiaorg/celestia-node/share/sharetest"
)

<<<<<<< HEAD
func RandByzantineEDS(t testing.TB, odsSize int, options ...nmt.Option) *rsmt2d.ExtendedDataSquare {
	eds := RandEDS(t, odsSize)
=======
const (
	accountName = "test-account"
	testChainID = "private"
)

func RandByzantineEDS(t testing.TB, size int, options ...nmt.Option) *rsmt2d.ExtendedDataSquare {
	eds := RandEDS(t, size)
>>>>>>> 4a986059
	shares := eds.Flattened()
	copy(share.GetData(shares[0]), share.GetData(shares[1])) // corrupting eds
	eds, err := rsmt2d.ImportExtendedDataSquare(
		shares,
		share.DefaultRSMT2DCodec(),
		wrapper.NewConstructor(uint64(odsSize), options...),
	)
	require.NoError(t, err, "failure to recompute the extended data square")
	return eds
}

// RandEDS generates EDS filled with the random data with the given size for original square.
func RandEDS(t testing.TB, odsSize int) *rsmt2d.ExtendedDataSquare {
	shares := sharetest.RandShares(t, odsSize*odsSize)
	eds, err := rsmt2d.ComputeExtendedDataSquare(
		shares,
		share.DefaultRSMT2DCodec(),
		wrapper.NewConstructor(uint64(odsSize)),
	)
	require.NoError(t, err, "failure to recompute the extended data square")
	return eds
}

// RandEDSWithTailPadding generates EDS of given ODS size filled with randomized and tail padding shares.
func RandEDSWithTailPadding(t testing.TB, odsSize, padding int) *rsmt2d.ExtendedDataSquare {
	shares := sharetest.RandShares(t, odsSize*odsSize)
	for i := len(shares) - padding; i < len(shares); i++ {
		paddingShare := appshares.TailPaddingShare()
		shares[i] = paddingShare.ToBytes()
	}

	eds, err := rsmt2d.ComputeExtendedDataSquare(
		shares,
		share.DefaultRSMT2DCodec(),
		wrapper.NewConstructor(uint64(odsSize)),
	)
	require.NoError(t, err, "failure to recompute the extended data square")
	return eds
}

// RandEDSWithNamespace generates EDS with given square size. Returned EDS will have
// namespacedAmount of shares with the given namespace.
func RandEDSWithNamespace(
	t testing.TB,
	namespace share.Namespace,
	namespacedAmount, odsSize int,
) (*rsmt2d.ExtendedDataSquare, *share.AxisRoots) {
	shares := sharetest.RandSharesWithNamespace(t, namespace, namespacedAmount, odsSize*odsSize)
	eds, err := rsmt2d.ComputeExtendedDataSquare(
		shares,
		share.DefaultRSMT2DCodec(),
		wrapper.NewConstructor(uint64(odsSize)),
	)
	require.NoError(t, err, "failure to recompute the extended data square")
	roots, err := share.NewAxisRoots(eds)
	require.NoError(t, err)
<<<<<<< HEAD
	return eds, roots
}

// RandomAxisRoots generates random share.AxisRoots for the given eds size.
func RandomAxisRoots(t testing.TB, edsSize int) *share.AxisRoots {
	roots := make([][]byte, edsSize*2)
	for i := range roots {
		root := make([]byte, edsSize)
		_, err := rand.Read(root)
		require.NoError(t, err)
		roots[i] = root
	}

	rows := roots[:edsSize]
	cols := roots[edsSize:]
	return &share.AxisRoots{
		RowRoots:    rows,
		ColumnRoots: cols,
	}
=======
	return eds, dah
}

// GenerateTestBlock generates a set of test blocks with a specific blob size and number of
// transactions
func GenerateTestBlock(
	t *testing.T,
	blobSize, numberOfTransactions int,
) (
	[]*types.MsgPayForBlobs,
	[]*blob.Blob,
	[]namespace.Namespace,
	*rsmt2d.ExtendedDataSquare,
	coretypes.Txs,
	*da.DataAvailabilityHeader,
	[]byte,
) {
	nss, msgs, blobs, coreTxs := createTestBlobTransactions(
		t,
		numberOfTransactions,
		blobSize,
	)

	txs := make(coretypes.Txs, 0)
	txs = append(txs, coreTxs...)
	dataSquare, err := square.Construct(
		txs.ToSliceOfBytes(),
		appconsts.SquareSizeUpperBound(appconsts.LatestVersion),
		appconsts.SubtreeRootThreshold(appconsts.LatestVersion),
	)
	require.NoError(t, err)

	// erasure the data square which we use to create the data root.
	eds, err := da.ExtendShares(shares.ToBytes(dataSquare))
	require.NoError(t, err)

	// create the new data root by creating the data availability header (merkle
	// roots of each row and col of the erasure data).
	dah, err := da.NewDataAvailabilityHeader(eds)
	require.NoError(t, err)
	dataRoot := dah.Hash()

	return msgs, blobs, nss, eds, coreTxs, &dah, dataRoot
}

// createTestBlobTransactions generates a set of transactions that can be added to a blob.
// The number of transactions dictates the number of PFBs that will be returned.
// The size refers to the size of the data contained in the PFBs in bytes.
func createTestBlobTransactions(
	t *testing.T,
	numberOfTransactions, size int,
) ([]namespace.Namespace, []*types.MsgPayForBlobs, []*blob.Blob, []coretypes.Tx) {
	nss := make([]namespace.Namespace, 0)
	msgs := make([]*types.MsgPayForBlobs, 0)
	blobs := make([]*blob.Blob, 0)
	coreTxs := make([]coretypes.Tx, 0)
	config := encoding.MakeConfig(app.ModuleEncodingRegisters...)
	keyring := testfactory.TestKeyring(config.Codec, accountName)
	account := user.NewAccount(accountName, 0, 0)
	signer, err := user.NewSigner(keyring, config.TxConfig, testChainID, appconsts.LatestVersion, account)
	require.NoError(t, err)

	for i := 0; i < numberOfTransactions; i++ {
		ns, msg, blob, coreTx := createTestBlobTransaction(t, signer, size+i*1000)
		nss = append(nss, ns)
		msgs = append(msgs, msg)
		blobs = append(blobs, blob)
		coreTxs = append(coreTxs, coreTx)
	}

	return nss, msgs, blobs, coreTxs
}

// createTestBlobTransaction creates a test blob transaction using a specific signer and a specific
// PFB size. The size is in bytes.
func createTestBlobTransaction(
	t *testing.T,
	signer *user.Signer,
	size int,
) (namespace.Namespace, *types.MsgPayForBlobs, *blob.Blob, coretypes.Tx) {
	ns := namespace.RandomBlobNamespace()
	account := signer.Account(accountName)
	msg, b := blobfactory.RandMsgPayForBlobsWithNamespaceAndSigner(account.Address().String(), ns, size)
	cTx, _, err := signer.CreatePayForBlobs(accountName, []*blob.Blob{b})
	require.NoError(t, err)
	return ns, msg, b, cTx
>>>>>>> 4a986059
}<|MERGE_RESOLUTION|>--- conflicted
+++ resolved
@@ -7,10 +7,6 @@
 	"github.com/stretchr/testify/require"
 	coretypes "github.com/tendermint/tendermint/types"
 
-<<<<<<< HEAD
-	appshares "github.com/celestiaorg/celestia-app/pkg/shares"
-	"github.com/celestiaorg/celestia-app/pkg/wrapper"
-=======
 	"github.com/celestiaorg/celestia-app/v2/app"
 	"github.com/celestiaorg/celestia-app/v2/app/encoding"
 	"github.com/celestiaorg/celestia-app/v2/pkg/appconsts"
@@ -22,9 +18,8 @@
 	"github.com/celestiaorg/celestia-app/v2/x/blob/types"
 	"github.com/celestiaorg/go-square/blob"
 	"github.com/celestiaorg/go-square/namespace"
-	"github.com/celestiaorg/go-square/shares"
+	appshares "github.com/celestiaorg/go-square/shares"
 	"github.com/celestiaorg/go-square/square"
->>>>>>> 4a986059
 	"github.com/celestiaorg/nmt"
 	"github.com/celestiaorg/rsmt2d"
 
@@ -32,18 +27,13 @@
 	"github.com/celestiaorg/celestia-node/share/sharetest"
 )
 
-<<<<<<< HEAD
-func RandByzantineEDS(t testing.TB, odsSize int, options ...nmt.Option) *rsmt2d.ExtendedDataSquare {
-	eds := RandEDS(t, odsSize)
-=======
 const (
 	accountName = "test-account"
 	testChainID = "private"
 )
 
-func RandByzantineEDS(t testing.TB, size int, options ...nmt.Option) *rsmt2d.ExtendedDataSquare {
-	eds := RandEDS(t, size)
->>>>>>> 4a986059
+func RandByzantineEDS(t testing.TB, odsSize int, options ...nmt.Option) *rsmt2d.ExtendedDataSquare {
+	eds := RandEDS(t, odsSize)
 	shares := eds.Flattened()
 	copy(share.GetData(shares[0]), share.GetData(shares[1])) // corrupting eds
 	eds, err := rsmt2d.ImportExtendedDataSquare(
@@ -67,7 +57,8 @@
 	return eds
 }
 
-// RandEDSWithTailPadding generates EDS of given ODS size filled with randomized and tail padding shares.
+// RandEDSWithTailPadding generates EDS of given ODS size filled with randomized and tail padding
+// shares.
 func RandEDSWithTailPadding(t testing.TB, odsSize, padding int) *rsmt2d.ExtendedDataSquare {
 	shares := sharetest.RandShares(t, odsSize*odsSize)
 	for i := len(shares) - padding; i < len(shares); i++ {
@@ -100,7 +91,6 @@
 	require.NoError(t, err, "failure to recompute the extended data square")
 	roots, err := share.NewAxisRoots(eds)
 	require.NoError(t, err)
-<<<<<<< HEAD
 	return eds, roots
 }
 
@@ -120,8 +110,6 @@
 		RowRoots:    rows,
 		ColumnRoots: cols,
 	}
-=======
-	return eds, dah
 }
 
 // GenerateTestBlock generates a set of test blocks with a specific blob size and number of
@@ -154,7 +142,7 @@
 	require.NoError(t, err)
 
 	// erasure the data square which we use to create the data root.
-	eds, err := da.ExtendShares(shares.ToBytes(dataSquare))
+	eds, err := da.ExtendShares(appshares.ToBytes(dataSquare))
 	require.NoError(t, err)
 
 	// create the new data root by creating the data availability header (merkle
@@ -207,5 +195,4 @@
 	cTx, _, err := signer.CreatePayForBlobs(accountName, []*blob.Blob{b})
 	require.NoError(t, err)
 	return ns, msg, b, cTx
->>>>>>> 4a986059
 }