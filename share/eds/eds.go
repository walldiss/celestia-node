--- conflicted
+++ resolved
@@ -55,53 +55,6 @@
 	return nil
 }
 
-<<<<<<< HEAD
-=======
-// initializeWriter reimports the EDS into an in-memory blockstore in order to cache the proofs.
-func initializeWriter(ctx context.Context, eds *rsmt2d.ExtendedDataSquare, w io.Writer) (*writingSession, error) {
-	// we use an in-memory blockstore and an offline exchange
-	store := bstore.NewBlockstore(dssync.MutexWrap(ds.NewMapDatastore()))
-	bs := blockservice.New(store, nil)
-	// shares are extracted from the eds so that we can reimport them to traverse
-	shares := share.ExtractEDS(eds)
-	shareCount := len(shares)
-	if shareCount == 0 {
-		return nil, ErrEmptySquare
-	}
-	odsWidth := int(math.Sqrt(float64(shareCount)) / 2)
-	// (shareCount*2) - (odsWidth*4) is the amount of inner nodes visited
-	batchAdder := ipld.NewNmtNodeAdder(ctx, bs, format.MaxSizeBatchOption(innerNodeBatchSize(shareCount, odsWidth)))
-	// this adder ignores leaves, so that they are not added to the store we iterate through in
-	// writeProofs
-	eds, err := rsmt2d.ImportExtendedDataSquare(
-		shares,
-		share.DefaultRSMT2DCodec(),
-		wrapper.NewConstructor(uint64(odsWidth),
-			nmt.NodeVisitor(batchAdder.VisitInnerNodes)),
-	)
-	if err != nil {
-		return nil, fmt.Errorf("recomputing data square: %w", err)
-	}
-	// compute roots
-	_, err = eds.RowRoots()
-	if err != nil {
-		return nil, fmt.Errorf("computing row roots: %w", err)
-	}
-	// commit the batch to DAG
-	err = batchAdder.Commit()
-	if err != nil {
-		return nil, fmt.Errorf("committing inner nodes to the dag: %w", err)
-	}
-
-	return &writingSession{
-		eds:    eds,
-		store:  store,
-		hasher: nmt.NewNmtHasher(sha256.New(), share.NamespaceSize, ipld.NMTIgnoreMaxNamespace),
-		w:      w,
-	}, nil
-}
-
->>>>>>> 11dced40
 // writeHeader creates a CarV1 header using the EDS's Row and Column roots as the list of DAG roots.
 func writeHeader(eds *rsmt2d.ExtendedDataSquare, w io.Writer) error {
 	rootCids, err := rootsToCids(eds)
