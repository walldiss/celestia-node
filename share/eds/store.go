package eds

import (
	"bufio"
	"bytes"
	"context"
	"errors"
	"fmt"
	"io"
	"os"
	"sync"
	"sync/atomic"
	"time"

	"github.com/filecoin-project/dagstore"
	"github.com/filecoin-project/dagstore/index"
	"github.com/filecoin-project/dagstore/mount"
	"github.com/filecoin-project/dagstore/shard"
	bstore "github.com/ipfs/boxo/blockstore"
	"github.com/ipfs/go-datastore"
	carv1 "github.com/ipld/go-car"
	"go.opentelemetry.io/otel/attribute"
	"go.opentelemetry.io/otel/trace"

	"github.com/celestiaorg/rsmt2d"

	"github.com/celestiaorg/celestia-node/header"
	"github.com/celestiaorg/celestia-node/libs/utils"
	"github.com/celestiaorg/celestia-node/share"
	"github.com/celestiaorg/celestia-node/share/ipld"
)

const (
	blocksPath     = "/blocks/"
	indexPath      = "/index/"
	transientsPath = "/transients/"

	// GC performs DAG store garbage collection by reclaiming transient files of
	// shards that are currently available but inactive, or errored.
	// We don't use transient files right now, so GC is turned off by default.
	defaultGCInterval = 0
)

var ErrNotFound = errors.New("eds not found in store")

// Store maintains (via DAGStore) a top-level index enabling granular and efficient random access to
// every share and/or Merkle proof over every registered CARv1 file. The EDSStore provides a custom
// blockstore interface implementation to achieve access. The main use-case is randomized sampling
// over the whole chain of EDS block data and getting data by namespace.
type Store struct {
	cancel context.CancelFunc

	dgstr  *dagstore.DAGStore
	mounts *mount.Registry

	cache *blockstoreCache
	bs    bstore.Blockstore

	carIdx      index.FullIndexRepo
	invertedIdx *simpleInvertedIndex

	basepath   string
	gcInterval time.Duration
	// lastGCResult is only stored on the store for testing purposes.
	lastGCResult atomic.Pointer[dagstore.GCResult]

<<<<<<< HEAD
	// stripedLocks is used to synchronize parallel operations
	stripedLocks [256]sync.Mutex
=======
	shardFailures chan dagstore.ShardResult
>>>>>>> 456d1695

	metrics *metrics
}

// NewStore creates a new EDS Store under the given basepath and datastore.
func NewStore(basepath string, ds datastore.Batching) (*Store, error) {
	err := setupPath(basepath)
	if err != nil {
		return nil, fmt.Errorf("failed to setup eds.Store directories: %w", err)
	}

	r := mount.NewRegistry()
	err = r.Register("fs", &inMemoryOnceMount{})
	if err != nil {
		return nil, fmt.Errorf("failed to register memory mount on the registry: %w", err)
	}
	if err != nil {
		return nil, fmt.Errorf("failed to register FS mount on the registry: %w", err)
	}

	fsRepo, err := index.NewFSRepo(basepath + indexPath)
	if err != nil {
		return nil, fmt.Errorf("failed to create index repository: %w", err)
	}

	invertedIdx, err := newSimpleInvertedIndex(basepath)
	if err != nil {
		return nil, fmt.Errorf("failed to create index: %w", err)
	}

	failureChan := make(chan dagstore.ShardResult)
	dagStore, err := dagstore.NewDAGStore(
		dagstore.Config{
			TransientsDir: basepath + transientsPath,
			IndexRepo:     fsRepo,
			Datastore:     ds,
			MountRegistry: r,
			TopLevelIndex: invertedIdx,
			FailureCh:     failureChan,
		},
	)
	if err != nil {
		return nil, fmt.Errorf("failed to create DAGStore: %w", err)
	}

	cache, err := newBlockstoreCache(defaultCacheSize)
	if err != nil {
		return nil, fmt.Errorf("failed to create blockstore cache: %w", err)
	}

	store := &Store{
		basepath:      basepath,
		dgstr:         dagStore,
		carIdx:        fsRepo,
		invertedIdx:   invertedIdx,
		gcInterval:    defaultGCInterval,
		mounts:        r,
		shardFailures: failureChan,
		cache:         cache,
	}
	store.bs = newBlockstore(store, cache, ds)
	return store, nil
}

func (s *Store) Start(ctx context.Context) error {
	err := s.dgstr.Start(ctx)
	if err != nil {
		return err
	}
	// start Store only if DagStore succeeds
	runCtx, cancel := context.WithCancel(context.Background())
	s.cancel = cancel
	// initialize empty gc result to avoid panic on access
	s.lastGCResult.Store(&dagstore.GCResult{
		Shards: make(map[shard.Key]error),
	})

	if s.gcInterval != 0 {
		go s.gc(runCtx)
	}

	go s.watchForFailures(runCtx)
	return nil
}

// Stop stops the underlying DAGStore.
func (s *Store) Stop(context.Context) error {
	defer s.cancel()
	if err := s.invertedIdx.close(); err != nil {
		return err
	}
	return s.dgstr.Close()
}

// gc periodically removes all inactive or errored shards.
func (s *Store) gc(ctx context.Context) {
	ticker := time.NewTicker(s.gcInterval)
	for {
		select {
		case <-ctx.Done():
			return
		case <-ticker.C:
			tnow := time.Now()
			res, err := s.dgstr.GC(ctx)
			s.metrics.observeGCtime(ctx, time.Since(tnow), err != nil)
			if err != nil {
				log.Errorf("garbage collecting dagstore: %v", err)
				return
			}
			s.lastGCResult.Store(res)
		}

	}
}

func (s *Store) watchForFailures(ctx context.Context) {
	for {
		select {
		case <-ctx.Done():
			return
		case res := <-s.shardFailures:
			log.Errorw("removing shard after failure", "key", res.Key, "err", res.Error)
			s.metrics.observeShardFailure(ctx, res.Key.String())
			k := share.MustDataHashFromString(res.Key.String())
			err := s.Remove(ctx, k)
			if err != nil {
				log.Errorw("failed to remove shard after failure", "key", res.Key, "err", err)
			}
		}
	}
}

// Put stores the given data square with DataRoot's hash as a key.
//
// The square is verified on the Exchange level, and Put only stores the square, trusting it.
// The resulting file stores all the shares and NMT Merkle Proofs of the EDS.
// Additionally, the file gets indexed s.t. store.Blockstore can access them.
func (s *Store) Put(ctx context.Context, root share.DataHash, square *rsmt2d.ExtendedDataSquare) error {
	ctx, span := tracer.Start(ctx, "store/put", trace.WithAttributes(
		attribute.Int("width", int(square.Width())),
	))

	tnow := time.Now()
	err := s.put(ctx, root, square)
	result := putOK
	switch {
	case errors.Is(err, dagstore.ErrShardExists):
		result = putExists
	case err != nil:
		result = putFailed
	}
	utils.SetStatusAndEnd(span, err)
	s.metrics.observePut(ctx, time.Since(tnow), result, square.Width())
	return err
}

func (s *Store) put(ctx context.Context, root share.DataHash, square *rsmt2d.ExtendedDataSquare) (err error) {
	lk := &s.stripedLocks[root[len(root)-1]]
	lk.Lock()
	defer lk.Unlock()

	// if root already exists, short-circuit
	if has, _ := s.Has(ctx, root); has {
		return dagstore.ErrShardExists
	}

	key := root.String()
	f, err := os.OpenFile(s.basepath+blocksPath+key, os.O_CREATE|os.O_WRONLY, 0600)
	if err != nil {
		return err
	}
	defer f.Close()

	// save encoded eds into buffer
	mount := &inMemoryOnceMount{
		// TODO: buffer could be pre-allocated with capacity calculated based on eds size.
		buf:       bytes.NewBuffer(nil),
		FileMount: mount.FileMount{Path: s.basepath + blocksPath + key},
	}
	err = WriteEDS(ctx, square, mount)
	if err != nil {
		return fmt.Errorf("failed to write EDS to file: %w", err)
	}

	// write whole buffered mount data in one go to optimize i/o
	if _, err = mount.WriteTo(f); err != nil {
		return fmt.Errorf("failed to write EDS to file: %w", err)
	}

	ch := make(chan dagstore.ShardResult, 1)
	err = s.dgstr.RegisterShard(ctx, shard.KeyFromString(key), mount, ch, dagstore.RegisterOpts{})
	if err != nil {
		return fmt.Errorf("failed to initiate shard registration: %w", err)
	}

	select {
	case <-ctx.Done():
		// if context finished before result was received, track result in separate goroutine
		go trackLateResult("put", ch, s.metrics, time.Minute*5)
		return ctx.Err()
	case result := <-ch:
		if result.Error != nil {
			return fmt.Errorf("failed to register shard: %w", result.Error)
		}
		return nil
	}
}

// waitForResult waits for a result from the res channel for a maximum duration specified by
// maxWait. If the result is not received within the specified duration, it logs an error
// indicating that the parent context has expired and the shard registration is stuck. If a result
// is received, it checks for any error and logs appropriate messages.
func trackLateResult(opName string, res <-chan dagstore.ShardResult, metrics *metrics, maxWait time.Duration) {
	tnow := time.Now()
	select {
	case <-time.After(maxWait):
		metrics.observeLongOp(context.Background(), opName, time.Since(tnow), longOpUnresolved)
		log.Errorf("parent context is expired, while register shard is stuck for more than %v sec", time.Since(tnow))
		return
	case result := <-res:
		// don't observe if result was received right after launch of the func
		if time.Since(tnow) < time.Second {
			return
		}
		if result.Error != nil {
			metrics.observeLongOp(context.Background(), opName, time.Since(tnow), longOpFailed)
			log.Errorf("failed to register shard after context expired: %v ago, err: %w", time.Since(tnow), result.Error)
			return
		}
		metrics.observeLongOp(context.Background(), opName, time.Since(tnow), longOpOK)
		log.Warnf("parent context expired, but register shard finished with no error,"+
			" after context expired: %v ago", time.Since(tnow))
		return
	}
}

// GetCAR takes a DataRoot and returns a buffered reader to the respective EDS serialized as a
// CARv1 file.
// The Reader strictly reads the CAR header and first quadrant (1/4) of the EDS, omitting all the
// NMT Merkle proofs. Integrity of the store data is not verified.
//
// The shard is cached in the Store, so subsequent calls to GetCAR with the same root will use the
// same reader. The cache is responsible for closing the underlying reader.
func (s *Store) GetCAR(ctx context.Context, root share.DataHash) (io.Reader, error) {
	ctx, span := tracer.Start(ctx, "store/get-car")
	tnow := time.Now()
	r, err := s.getCAR(ctx, root)
	s.metrics.observeGetCAR(ctx, time.Since(tnow), err != nil)
	utils.SetStatusAndEnd(span, err)
	return r, err
}

func (s *Store) getCAR(ctx context.Context, root share.DataHash) (io.Reader, error) {
	key := root.String()
	accessor, err := s.getCachedAccessor(ctx, shard.KeyFromString(key))
	if err != nil {
		return nil, fmt.Errorf("failed to get accessor: %w", err)
	}
	return accessor.sa.Reader(), nil
}

// Blockstore returns an IPFS blockstore providing access to individual shares/nodes of all EDS
// registered on the Store. NOTE: The blockstore does not store whole Celestia Blocks but IPFS
// blocks. We represent `shares` and NMT Merkle proofs as IPFS blocks and IPLD nodes so Bitswap can
// access those.
func (s *Store) Blockstore() bstore.Blockstore {
	return s.bs
}

// CARBlockstore returns an IPFS Blockstore providing access to individual shares/nodes of a
// specific EDS identified by DataHash and registered on the Store. NOTE: The Blockstore does not
// store whole Celestia Blocks but IPFS blocks. We represent `shares` and NMT Merkle proofs as IPFS
// blocks and IPLD nodes so Bitswap can access those.
func (s *Store) CARBlockstore(
	ctx context.Context,
	root share.DataHash,
) (dagstore.ReadBlockstore, error) {
	ctx, span := tracer.Start(ctx, "store/car-blockstore")
	tnow := time.Now()
	r, err := s.carBlockstore(ctx, root)
	s.metrics.observeCARBlockstore(ctx, time.Since(tnow), err != nil)
	utils.SetStatusAndEnd(span, err)
	return r, err
}

func (s *Store) carBlockstore(
	ctx context.Context,
	root share.DataHash,
) (dagstore.ReadBlockstore, error) {
	key := shard.KeyFromString(root.String())
	accessor, err := s.getCachedAccessor(ctx, key)
	if err != nil {
		return nil, fmt.Errorf("eds/store: failed to get accessor: %w", err)
	}
	return accessor.bs, nil
}

// GetDAH returns the DataAvailabilityHeader for the EDS identified by DataHash.
func (s *Store) GetDAH(ctx context.Context, root share.DataHash) (*share.Root, error) {
	ctx, span := tracer.Start(ctx, "store/car-dah")
	tnow := time.Now()
	r, err := s.getDAH(ctx, root)
	s.metrics.observeGetDAH(ctx, time.Since(tnow), err != nil)
	utils.SetStatusAndEnd(span, err)
	return r, err
}

func (s *Store) getDAH(ctx context.Context, root share.DataHash) (*share.Root, error) {
	key := shard.KeyFromString(root.String())
	accessor, err := s.getCachedAccessor(ctx, key)
	if err != nil {
		return nil, fmt.Errorf("eds/store: failed to get accessor: %w", err)
	}

	carHeader, err := carv1.ReadHeader(bufio.NewReader(accessor.sa.Reader()))
	if err != nil {
		return nil, fmt.Errorf("eds/store: failed to read car header: %w", err)
	}

	dah := dahFromCARHeader(carHeader)
	if !bytes.Equal(dah.Hash(), root) {
		return nil, fmt.Errorf("eds/store: content integrity mismatch from CAR for root %x", root)
	}
	return dah, nil
}

// dahFromCARHeader returns the DataAvailabilityHeader stored in the CIDs of a CARv1 header.
func dahFromCARHeader(carHeader *carv1.CarHeader) *header.DataAvailabilityHeader {
	rootCount := len(carHeader.Roots)
	rootBytes := make([][]byte, 0, rootCount)
	for _, root := range carHeader.Roots {
		rootBytes = append(rootBytes, ipld.NamespacedSha256FromCID(root))
	}
	return &header.DataAvailabilityHeader{
		RowRoots:    rootBytes[:rootCount/2],
		ColumnRoots: rootBytes[rootCount/2:],
	}
}

func (s *Store) getAccessor(ctx context.Context, key shard.Key) (*dagstore.ShardAccessor, error) {
	ch := make(chan dagstore.ShardResult, 1)
	err := s.dgstr.AcquireShard(ctx, key, ch, dagstore.AcquireOpts{})
	if err != nil {
		if errors.Is(err, dagstore.ErrShardUnknown) {
			return nil, ErrNotFound
		}
		return nil, fmt.Errorf("failed to initialize shard acquisition: %w", err)
	}

	select {
	case res := <-ch:
		if res.Error != nil {
			return nil, fmt.Errorf("failed to acquire shard: %w", res.Error)
		}
		return res.Accessor, nil
	case <-ctx.Done():
		go trackLateResult("get_shard", ch, s.metrics, time.Minute)
		return nil, ctx.Err()
	}
}

func (s *Store) getCachedAccessor(ctx context.Context, key shard.Key) (*accessorWithBlockstore, error) {
	lk := &s.cache.stripedLocks[shardKeyToStriped(key)]
	lk.Lock()
	defer lk.Unlock()

	tnow := time.Now()
	accessor, err := s.cache.unsafeGet(key)
	if err != nil && err != errCacheMiss {
		log.Errorf("unexpected error while reading key from bs cache %s: %s", key, err)
	}
	if accessor != nil {
		s.metrics.observeGetAccessor(ctx, time.Since(tnow), true, false)
		return accessor, nil
	}

	// wasn't found in cache, so acquire it and add to cache
	shardAccessor, err := s.getAccessor(ctx, key)
	if err != nil {
		s.metrics.observeGetAccessor(ctx, time.Since(tnow), false, err != nil)
		return nil, err
	}

	a, err := s.cache.unsafeAdd(key, shardAccessor)
	s.metrics.observeGetAccessor(ctx, time.Since(tnow), false, err != nil)
	return a, err
}

// Remove removes EDS from Store by the given share.Root hash and cleans up all
// the indexing.
func (s *Store) Remove(ctx context.Context, root share.DataHash) error {
	ctx, span := tracer.Start(ctx, "store/remove")
	tnow := time.Now()
	err := s.remove(ctx, root)
	s.metrics.observeRemove(ctx, time.Since(tnow), err != nil)
	utils.SetStatusAndEnd(span, err)
	return err
}

func (s *Store) remove(ctx context.Context, root share.DataHash) (err error) {
	key := root.String()

	// Remove from accessor cache, so that existing readers are closed and
	// DestroyShard can be executed.
	s.cache.Remove(shard.KeyFromString(key))

	ch := make(chan dagstore.ShardResult, 1)
	err = s.dgstr.DestroyShard(ctx, shard.KeyFromString(key), ch, dagstore.DestroyOpts{})
	if err != nil {
		return fmt.Errorf("failed to initiate shard destruction: %w", err)
	}

	select {
	case result := <-ch:
		if result.Error != nil {
			return fmt.Errorf("failed to destroy shard: %w", result.Error)
		}
	case <-ctx.Done():
		go trackLateResult("remove", ch, s.metrics, time.Minute)
		return ctx.Err()
	}

	dropped, err := s.carIdx.DropFullIndex(shard.KeyFromString(key))
	if !dropped {
		log.Warnf("failed to drop index for %s", key)
	}
	if err != nil {
		return fmt.Errorf("failed to drop index for %s: %w", key, err)
	}

	err = os.Remove(s.basepath + blocksPath + key)
	if err != nil {
		return fmt.Errorf("failed to remove CAR file: %w", err)
	}
	return nil
}

// Get reads EDS out of Store by given DataRoot.
//
// It reads only one quadrant(1/4) of the EDS and verifies the integrity of the stored data by
// recomputing it.
func (s *Store) Get(ctx context.Context, root share.DataHash) (*rsmt2d.ExtendedDataSquare, error) {
	ctx, span := tracer.Start(ctx, "store/get")
	tnow := time.Now()
	eds, err := s.get(ctx, root)
	s.metrics.observeGet(ctx, time.Since(tnow), err != nil)
	utils.SetStatusAndEnd(span, err)
	return eds, err
}

func (s *Store) get(ctx context.Context, root share.DataHash) (eds *rsmt2d.ExtendedDataSquare, err error) {
	ctx, span := tracer.Start(ctx, "store/get")
	defer func() {
		utils.SetStatusAndEnd(span, err)
	}()

	f, err := s.GetCAR(ctx, root)
	if err != nil {
		return nil, fmt.Errorf("failed to get CAR file: %w", err)
	}
	eds, err = ReadEDS(ctx, f, root)
	if err != nil {
		return nil, fmt.Errorf("failed to read EDS from CAR file: %w", err)
	}
	return eds, nil
}

// Has checks if EDS exists by the given share.Root hash.
func (s *Store) Has(ctx context.Context, root share.DataHash) (has bool, err error) {
	ctx, span := tracer.Start(ctx, "store/has")
	tnow := time.Now()
	eds, err := s.has(ctx, root)
	s.metrics.observeHas(ctx, time.Since(tnow), err != nil)
	utils.SetStatusAndEnd(span, err)
	return eds, err
}

func (s *Store) has(_ context.Context, root share.DataHash) (bool, error) {
	key := root.String()
	info, err := s.dgstr.GetShardInfo(shard.KeyFromString(key))
	switch err {
	case nil:
		return true, info.Error
	case dagstore.ErrShardUnknown:
		return false, info.Error
	default:
		return false, err
	}
}

// List lists all the registered EDSes.
func (s *Store) List() ([]share.DataHash, error) {
	ctx, span := tracer.Start(context.Background(), "store/list")
	tnow := time.Now()
	hashes, err := s.list()
	s.metrics.observeList(ctx, time.Since(tnow), err != nil)
	utils.SetStatusAndEnd(span, err)
	return hashes, err
}

func (s *Store) list() ([]share.DataHash, error) {
	shards := s.dgstr.AllShardsInfo()
	hashes := make([]share.DataHash, 0, len(shards))
	for shrd := range shards {
		hash := share.MustDataHashFromString(shrd.String())
		hashes = append(hashes, hash)
	}
	return hashes, nil
}

func setupPath(basepath string) error {
	err := os.MkdirAll(basepath+blocksPath, os.ModePerm)
	if err != nil {
		return fmt.Errorf("failed to create blocks directory: %w", err)
	}
	err = os.MkdirAll(basepath+transientsPath, os.ModePerm)
	if err != nil {
		return fmt.Errorf("failed to create transients directory: %w", err)
	}
	err = os.MkdirAll(basepath+indexPath, os.ModePerm)
	if err != nil {
		return fmt.Errorf("failed to create index directory: %w", err)
	}
	return nil
}

// inMemoryOnceMount is used to allow reading once from buffer before using main mount.Reader
type inMemoryOnceMount struct {
	buf *bytes.Buffer

	readOnce atomic.Bool
	mount.FileMount
}

func (m *inMemoryOnceMount) Fetch(ctx context.Context) (mount.Reader, error) {
	if m.buf != nil && !m.readOnce.Swap(true) {
		reader := &inMemoryReader{Reader: bytes.NewReader(m.buf.Bytes())}
		// release memory for gc, otherwise buffer will stick forever
		m.buf = nil
		return reader, nil
	}
	return m.FileMount.Fetch(ctx)
}

func (m *inMemoryOnceMount) Write(b []byte) (int, error) {
	return m.buf.Write(b)
}

func (m *inMemoryOnceMount) WriteTo(w io.Writer) (int64, error) {
	return io.Copy(w, bytes.NewReader(m.buf.Bytes()))
}

// inMemoryReader extends bytes.Reader to implement mount.Reader interface
type inMemoryReader struct {
	*bytes.Reader
}

// Close allows inMemoryReader to satisfy mount.Reader interface
func (r *inMemoryReader) Close() error {
	return nil
}<|MERGE_RESOLUTION|>--- conflicted
+++ resolved
@@ -64,12 +64,9 @@
 	// lastGCResult is only stored on the store for testing purposes.
 	lastGCResult atomic.Pointer[dagstore.GCResult]
 
-<<<<<<< HEAD
 	// stripedLocks is used to synchronize parallel operations
 	stripedLocks [256]sync.Mutex
-=======
 	shardFailures chan dagstore.ShardResult
->>>>>>> 456d1695
 
 	metrics *metrics
 }
