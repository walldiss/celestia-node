--- conflicted
+++ resolved
@@ -169,14 +169,7 @@
 
 ## sort-imports: Sort Go imports.
 sort-imports:
-<<<<<<< HEAD
 	@goimports-reviser -company-prefixes "github.com/celestiaorg" -project-name "github.com/celestiaorg/celestia-node" -output stdout ./...
-=======
-	@for file in `find . -type f -name '*.go'`; \
-		 do goimports-reviser -company-prefixes "github.com/celestiaorg"  -project-name "github.com/celestiaorg/"$(PROJECTNAME)"" $$file \
-		  || exit 1; \
-	done;
->>>>>>> c146a0a7
 .PHONY: sort-imports
 
 ## adr-gen: Generate ADR from template. Must set NUM and TITLE parameters.
