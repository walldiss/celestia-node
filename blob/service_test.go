--- conflicted
+++ resolved
@@ -19,22 +19,15 @@
 	"github.com/tendermint/tendermint/crypto/merkle"
 	tmrand "github.com/tendermint/tendermint/libs/rand"
 
-<<<<<<< HEAD
-	"github.com/celestiaorg/celestia-app/pkg/appconsts"
-	appns "github.com/celestiaorg/celestia-app/pkg/namespace"
-	appshares "github.com/celestiaorg/celestia-app/pkg/shares"
-	"github.com/celestiaorg/celestia-app/pkg/wrapper"
-	"github.com/celestiaorg/go-header/store"
-=======
 	"github.com/celestiaorg/celestia-app/v2/pkg/appconsts"
 	pkgproof "github.com/celestiaorg/celestia-app/v2/pkg/proof"
+	"github.com/celestiaorg/celestia-app/v2/pkg/wrapper"
 	"github.com/celestiaorg/go-header/store"
 	"github.com/celestiaorg/go-square/blob"
 	"github.com/celestiaorg/go-square/inclusion"
 	squarens "github.com/celestiaorg/go-square/namespace"
-	"github.com/celestiaorg/go-square/shares"
+	appshares "github.com/celestiaorg/go-square/shares"
 	"github.com/celestiaorg/nmt"
->>>>>>> 4a986059
 	"github.com/celestiaorg/rsmt2d"
 
 	"github.com/celestiaorg/celestia-node/blob/blobtest"
@@ -42,15 +35,11 @@
 	"github.com/celestiaorg/celestia-node/header/headertest"
 	"github.com/celestiaorg/celestia-node/libs/utils"
 	"github.com/celestiaorg/celestia-node/share"
-<<<<<<< HEAD
+	"github.com/celestiaorg/celestia-node/share/eds/edstest"
+	"github.com/celestiaorg/celestia-node/share/ipld"
 	eds "github.com/celestiaorg/celestia-node/share/new_eds"
 	"github.com/celestiaorg/celestia-node/share/shwap"
 	"github.com/celestiaorg/celestia-node/share/shwap/getters/mock"
-=======
-	"github.com/celestiaorg/celestia-node/share/eds/edstest"
-	"github.com/celestiaorg/celestia-node/share/getters"
-	"github.com/celestiaorg/celestia-node/share/ipld"
->>>>>>> 4a986059
 )
 
 func TestBlobService_Get(t *testing.T) {
@@ -413,13 +402,9 @@
 				getterWrapper.EXPECT().
 					GetSharesByNamespace(gomock.Any(), gomock.Any(), gomock.Any()).
 					DoAndReturn(
-<<<<<<< HEAD
-						func(ctx context.Context, h *header.ExtendedHeader, ns share.Namespace) (shwap.NamespaceData, error) {
-=======
 						func(
 							ctx context.Context, h *header.ExtendedHeader, ns share.Namespace,
-						) (share.NamespacedShares, error) {
->>>>>>> 4a986059
+						) (shwap.NamespaceData, error) {
 							if ns.Equals(blobsWithDiffNamespaces[0].Namespace()) {
 								return nil, errors.New("internal error")
 							}
@@ -480,29 +465,7 @@
 	rawShares := make([][]byte, 0)
 	rawShares = append(rawShares, append(rawShares0, padding0.ToBytes())...)
 	rawShares = append(rawShares, append(rawShares1, padding1.ToBytes())...)
-<<<<<<< HEAD
 	service := createService(ctx, t, rawShares)
-=======
-
-	bs := ipld.NewMemBlockservice()
-	batching := ds_sync.MutexWrap(ds.NewMapDatastore())
-	headerStore, err := store.NewStore[*header.ExtendedHeader](batching)
-	require.NoError(t, err)
-	eds, err := ipld.AddShares(ctx, rawShares, bs)
-	require.NoError(t, err)
-
-	h := headertest.ExtendedHeaderFromEDS(t, 1, eds)
-	err = headerStore.Init(ctx, h)
-	require.NoError(t, err)
-
-	fn := func(ctx context.Context, height uint64) (*header.ExtendedHeader, error) {
-		return headerStore.GetByHeight(ctx, height)
-	}
-	fn2 := func(ctx context.Context) (<-chan *header.ExtendedHeader, error) {
-		return nil, fmt.Errorf("not implemented")
-	}
-	service := NewService(nil, getters.NewIPLDGetter(bs), fn, fn2)
->>>>>>> 4a986059
 
 	newBlob, err := service.Get(ctx, 1, blobs[1].Namespace(), blobs[1].Commitment)
 	require.NoError(t, err)
@@ -593,25 +556,7 @@
 	sh, err = BlobsToShares(blobs[4])
 	require.NoError(t, err)
 	rawShares = append(rawShares, sh...)
-<<<<<<< HEAD
 	service := createService(ctx, t, rawShares)
-=======
-
-	bs := ipld.NewMemBlockservice()
-	require.NoError(t, err)
-	eds, err := ipld.AddShares(ctx, rawShares, bs)
-	require.NoError(t, err)
-
-	h := headertest.ExtendedHeaderFromEDS(t, 1, eds)
-
-	fn := func(ctx context.Context, height uint64) (*header.ExtendedHeader, error) {
-		return h, nil
-	}
-	fn2 := func(ctx context.Context) (<-chan *header.ExtendedHeader, error) {
-		return nil, fmt.Errorf("not implemented")
-	}
-	service := NewService(nil, getters.NewIPLDGetter(bs), fn, fn2)
->>>>>>> 4a986059
 
 	newBlobs, err := service.GetAll(ctx, 1, []share.Namespace{blobs[0].Namespace()})
 	require.NoError(t, err)
@@ -649,24 +594,7 @@
 	ctx, cancel := context.WithTimeout(context.Background(), time.Second*5)
 	t.Cleanup(cancel)
 
-<<<<<<< HEAD
 	service := createService(ctx, t, rawShares)
-=======
-	bs := ipld.NewMemBlockservice()
-	require.NoError(t, err)
-	eds, err := ipld.AddShares(ctx, rawShares, bs)
-	require.NoError(t, err)
-
-	h := headertest.ExtendedHeaderFromEDS(t, 1, eds)
-
-	fn := func(ctx context.Context, height uint64) (*header.ExtendedHeader, error) {
-		return h, nil
-	}
-	fn2 := func(ctx context.Context) (<-chan *header.ExtendedHeader, error) {
-		return nil, fmt.Errorf("not implemented")
-	}
-	service := NewService(nil, getters.NewIPLDGetter(bs), fn, fn2)
->>>>>>> 4a986059
 	newBlobs, err := service.GetAll(ctx, 1, []share.Namespace{nid})
 	require.NoError(t, err)
 	assert.Empty(t, newBlobs)
@@ -698,24 +626,7 @@
 	ctx, cancel := context.WithTimeout(context.Background(), time.Second*5)
 	t.Cleanup(cancel)
 
-<<<<<<< HEAD
 	service := createService(ctx, t, rawShares)
-=======
-	bs := ipld.NewMemBlockservice()
-	require.NoError(t, err)
-	eds, err := ipld.AddShares(ctx, rawShares, bs)
-	require.NoError(t, err)
-
-	h := headertest.ExtendedHeaderFromEDS(t, 1, eds)
-
-	fn := func(ctx context.Context, height uint64) (*header.ExtendedHeader, error) {
-		return h, nil
-	}
-	fn2 := func(ctx context.Context) (<-chan *header.ExtendedHeader, error) {
-		return nil, fmt.Errorf("not implemented")
-	}
-	service := NewService(nil, getters.NewIPLDGetter(bs), fn, fn2)
->>>>>>> 4a986059
 	newBlob, err := service.GetAll(ctx, 1, []share.Namespace{nid})
 	require.NoError(t, err)
 	require.Len(t, newBlob, 1)
@@ -909,7 +820,54 @@
 	}
 }
 
-<<<<<<< HEAD
+func createServiceWithSub(ctx context.Context, t testing.TB, blobs []*Blob) *Service {
+	bs := ipld.NewMemBlockservice()
+	batching := ds_sync.MutexWrap(ds.NewMapDatastore())
+	headerStore, err := store.NewStore[*header.ExtendedHeader](batching)
+	require.NoError(t, err)
+	edsses := make([]*rsmt2d.ExtendedDataSquare, len(blobs))
+	for i, blob := range blobs {
+		rawShares, err := BlobsToShares(blob)
+		require.NoError(t, err)
+		eds, err := ipld.AddShares(ctx, rawShares, bs)
+		require.NoError(t, err)
+		edsses[i] = eds
+	}
+	headers := headertest.ExtendedHeadersFromEdsses(t, edsses)
+
+	err = headerStore.Init(ctx, headers[0])
+	require.NoError(t, err)
+
+	err = headerStore.Append(ctx, headers[1:]...)
+	require.NoError(t, err)
+
+	fn := func(ctx context.Context, height uint64) (*header.ExtendedHeader, error) {
+		return headers[height-1], nil
+		// return headerStore.GetByHeight(ctx, height)
+	}
+	fn2 := func(ctx context.Context) (<-chan *header.ExtendedHeader, error) {
+		headerChan := make(chan *header.ExtendedHeader, len(headers))
+		defer func() {
+			for _, h := range headers {
+				time.Sleep(time.Millisecond * 100)
+				headerChan <- h
+			}
+		}()
+		return headerChan, nil
+	}
+	ctrl := gomock.NewController(t)
+	shareGetter := mock.NewMockGetter(ctrl)
+
+	shareGetter.EXPECT().GetSharesByNamespace(gomock.Any(), gomock.Any(), gomock.Any()).AnyTimes().
+		DoAndReturn(func(ctx context.Context, h *header.ExtendedHeader, ns share.Namespace) (shwap.NamespaceData, error) {
+			idx := int(h.Height()) - 1
+			accessor := &eds.Rsmt2D{ExtendedDataSquare: edsses[idx]}
+			nd, err := eds.NamespaceData(ctx, accessor, ns)
+			return nd, err
+		})
+	return NewService(nil, shareGetter, fn, fn2)
+}
+
 func createService(ctx context.Context, t testing.TB, shares []share.Share) *Service {
 	odsSize := int(utils.SquareSize(len(shares)))
 	square, err := rsmt2d.ComputeExtendedDataSquare(
@@ -934,64 +892,19 @@
 
 	// create header and put it into the store
 	h := headertest.ExtendedHeaderFromEDS(t, 1, square)
-=======
-func createServiceWithSub(ctx context.Context, t testing.TB, blobs []*Blob) *Service {
-	bs := ipld.NewMemBlockservice()
 	batching := ds_sync.MutexWrap(ds.NewMapDatastore())
 	headerStore, err := store.NewStore[*header.ExtendedHeader](batching)
 	require.NoError(t, err)
-	edsses := make([]*rsmt2d.ExtendedDataSquare, len(blobs))
-	for i, blob := range blobs {
-		rawShares, err := BlobsToShares(blob)
-		require.NoError(t, err)
-		eds, err := ipld.AddShares(ctx, rawShares, bs)
-		require.NoError(t, err)
-		edsses[i] = eds
-	}
-	headers := headertest.ExtendedHeadersFromEdsses(t, edsses)
-
-	err = headerStore.Init(ctx, headers[0])
-	require.NoError(t, err)
-
-	err = headerStore.Append(ctx, headers[1:]...)
-	require.NoError(t, err)
-
-	fn := func(ctx context.Context, height uint64) (*header.ExtendedHeader, error) {
-		return headers[height-1], nil
-		// return headerStore.GetByHeight(ctx, height)
-	}
-	fn2 := func(ctx context.Context) (<-chan *header.ExtendedHeader, error) {
-		headerChan := make(chan *header.ExtendedHeader, len(headers))
-		defer func() {
-			for _, h := range headers {
-				time.Sleep(time.Millisecond * 100)
-				headerChan <- h
-			}
-		}()
-		return headerChan, nil
-	}
-	return NewService(nil, getters.NewIPLDGetter(bs), fn, fn2)
-}
-
-func createService(ctx context.Context, t testing.TB, blobs []*Blob) *Service {
-	bs := ipld.NewMemBlockservice()
->>>>>>> 4a986059
-	batching := ds_sync.MutexWrap(ds.NewMapDatastore())
-	headerStore, err := store.NewStore[*header.ExtendedHeader](batching)
-	require.NoError(t, err)
 	err = headerStore.Init(ctx, h)
 	require.NoError(t, err)
 
 	fn := func(ctx context.Context, height uint64) (*header.ExtendedHeader, error) {
 		return headerStore.GetByHeight(ctx, height)
 	}
-<<<<<<< HEAD
-	return NewService(nil, shareGetter, fn)
-=======
 	fn2 := func(ctx context.Context) (<-chan *header.ExtendedHeader, error) {
 		return nil, fmt.Errorf("not implemented")
 	}
-	return NewService(nil, getters.NewIPLDGetter(bs), fn, fn2)
+	return NewService(nil, shareGetter, fn, fn2)
 }
 
 // TestProveCommitmentAllCombinations tests proving all the commitments in a block.
@@ -1093,7 +1006,7 @@
 	sharesProof, err := pkgproof.NewShareInclusionProofFromEDS(
 		eds,
 		ns.ToAppNamespace(),
-		shares.NewRange(startShareIndex, startShareIndex+len(blobShares)),
+		appshares.NewRange(startShareIndex, startShareIndex+len(blobShares)),
 	)
 	require.NoError(t, err)
 	require.NoError(t, sharesProof.Validate(dataRoot))
@@ -1134,5 +1047,4 @@
 	}
 
 	return commitmentProof
->>>>>>> 4a986059
 }