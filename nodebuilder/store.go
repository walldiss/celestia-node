package nodebuilder

import (
	"errors"
	"fmt"
	"path/filepath"
	"sync"
	"time"

	"github.com/cosmos/cosmos-sdk/crypto/keyring"
	"github.com/ipfs/go-datastore"
	"github.com/mitchellh/go-homedir"

	dsbadger "github.com/celestiaorg/go-ds-badger4"

	"github.com/celestiaorg/celestia-node/libs/fslock"
	"github.com/celestiaorg/celestia-node/libs/keystore"
)

var (
	// ErrOpened is thrown on attempt to open already open/in-use Store.
	ErrOpened = errors.New("node: store is in use")
	// ErrNotInited is thrown on attempt to open Store without initialization.
	ErrNotInited = errors.New("node: store is not initialized")
)

// Store encapsulates storage for the Node. Basically, it is the Store of all Stores.
// It provides access for the Node data stored in root directory e.g. '~/.celestia'.
type Store interface {
	// Path reports the FileSystem path of Store.
	Path() string

	// Keystore provides a Keystore to access keys.
	Keystore() (keystore.Keystore, error)

	// Datastore provides a Datastore - a KV store for arbitrary data to be stored on disk.
	Datastore() (datastore.Batching, error)

	// Config loads the stored Node config.
	Config() (*Config, error)

	// PutConfig alters the stored Node config.
	PutConfig(*Config) error

	// Close closes the Store freeing up acquired resources and locks.
	Close() error
}

// OpenStore creates new FS Store under the given 'path'.
// To be opened the Store must be initialized first, otherwise ErrNotInited is thrown.
// OpenStore takes a file Lock on directory, hence only one Store can be opened at a time under the
// given 'path', otherwise ErrOpened is thrown.
func OpenStore(path string, ring keyring.Keyring) (Store, error) {
	path, err := storePath(path)
	if err != nil {
		return nil, err
	}

	flock, err := fslock.Lock(lockPath(path))
	if err != nil {
		if err == fslock.ErrLocked {
			return nil, ErrOpened
		}
		return nil, err
	}

	ok := IsInit(path)
	if !ok {
		flock.Unlock() //nolint: errcheck
		return nil, ErrNotInited
	}

	ks, err := keystore.NewFSKeystore(keysPath(path), ring)
	if err != nil {
		return nil, err
	}

	return &fsStore{
		path:    path,
		dirLock: flock,
		keys:    ks,
	}, nil
}

func (f *fsStore) Path() string {
	return f.path
}

func (f *fsStore) Config() (*Config, error) {
	cfg, err := LoadConfig(configPath(f.path))
	if err != nil {
		return nil, fmt.Errorf("node: can't load Config: %w", err)
	}

	return cfg, nil
}

func (f *fsStore) PutConfig(cfg *Config) error {
	err := SaveConfig(configPath(f.path), cfg)
	if err != nil {
		return fmt.Errorf("node: can't save Config: %w", err)
	}

	return nil
}

func (f *fsStore) Keystore() (_ keystore.Keystore, err error) {
	if f.keys == nil {
		return nil, fmt.Errorf("node: no Keystore found")
	}
	return f.keys, nil
}

func (f *fsStore) Datastore() (datastore.Batching, error) {
	f.dataMu.Lock()
	defer f.dataMu.Unlock()
	if f.data != nil {
		return f.data, nil
	}

	opts := dsbadger.DefaultOptions // this should be copied

	// Badger sets ValueThreshold to 1K by default and this makes shares being stored in LSM tree
	// instead of the value log, so we change the value to be lower than share size,
	// so shares are store in value log. For value log and LSM definitions
	opts.ValueThreshold = 128
	// We always write unique values to Badger transaction so there is no need to detect conflicts.
	opts.DetectConflicts = false
<<<<<<< HEAD
	// Use MemoryMap for better performance
	opts.ValueLogLoadingMode = options.MemoryMap
	opts.TableLoadingMode = options.MemoryMap
	// Truncate set to true will truncate corrupted data on start if there is any.
	// If we don't truncate, the node will refuse to start and will beg for recovering, etc.
	// If we truncate, the node will start with any uncorrupted data and reliably sync again what was
	// corrupted in most cases.
	opts.Truncate = true
	// MaxTableSize defines in memory and on disk size of LSM tree
	// Bigger values constantly takes more RAM
	// TODO(@Wondertan): Make configurable with more conservative defaults for Light Node
	opts.MaxTableSize = 64 << 20

	ds, err := dsbadger.NewDatastore(dataPath(f.path), &opts)
=======
	opts.MetricsEnabled = true
	opts.GcInterval = 5 * time.Minute
	f.data, err = dsbadger.NewDatastore(dataPath(f.path), &opts)
>>>>>>> ceb320c5
	if err != nil {
		return nil, fmt.Errorf("node: can't open Badger Datastore: %w", err)
	}

	f.data = ds
	return ds, nil
}

func (f *fsStore) Close() (err error) {
	err = errors.Join(err, f.dirLock.Unlock())
	f.dataMu.Lock()
	if f.data != nil {
		err = errors.Join(err, f.data.Close())
	}
	f.dataMu.Unlock()
	return
}

type fsStore struct {
	path string

	dataMu  sync.Mutex
	data    datastore.Batching
	keys    keystore.Keystore
	dirLock *fslock.Locker // protects directory
}

func storePath(path string) (string, error) {
	return homedir.Expand(filepath.Clean(path))
}

func configPath(base string) string {
	return filepath.Join(base, "config.toml")
}

func lockPath(base string) string {
	return filepath.Join(base, "lock")
}

func keysPath(base string) string {
	return filepath.Join(base, "keys")
}

func blocksPath(base string) string {
	return filepath.Join(base, "blocks")
}

func transientsPath(base string) string {
	// we don't actually use the transients directory anymore, but it could be populated from previous
	// versions.
	return filepath.Join(base, "transients")
}

func indexPath(base string) string {
	return filepath.Join(base, "index")
}

func dataPath(base string) string {
	return filepath.Join(base, "data")
}<|MERGE_RESOLUTION|>--- conflicted
+++ resolved
@@ -126,26 +126,9 @@
 	opts.ValueThreshold = 128
 	// We always write unique values to Badger transaction so there is no need to detect conflicts.
 	opts.DetectConflicts = false
-<<<<<<< HEAD
-	// Use MemoryMap for better performance
-	opts.ValueLogLoadingMode = options.MemoryMap
-	opts.TableLoadingMode = options.MemoryMap
-	// Truncate set to true will truncate corrupted data on start if there is any.
-	// If we don't truncate, the node will refuse to start and will beg for recovering, etc.
-	// If we truncate, the node will start with any uncorrupted data and reliably sync again what was
-	// corrupted in most cases.
-	opts.Truncate = true
-	// MaxTableSize defines in memory and on disk size of LSM tree
-	// Bigger values constantly takes more RAM
-	// TODO(@Wondertan): Make configurable with more conservative defaults for Light Node
-	opts.MaxTableSize = 64 << 20
-
-	ds, err := dsbadger.NewDatastore(dataPath(f.path), &opts)
-=======
 	opts.MetricsEnabled = true
 	opts.GcInterval = 5 * time.Minute
-	f.data, err = dsbadger.NewDatastore(dataPath(f.path), &opts)
->>>>>>> ceb320c5
+	ds, err := dsbadger.NewDatastore(dataPath(f.path), &opts)
 	if err != nil {
 		return nil, fmt.Errorf("node: can't open Badger Datastore: %w", err)
 	}
