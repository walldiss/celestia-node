//go:build !race

package nodebuilder

import (
	"fmt"
	"strconv"
	"testing"

	"github.com/gofrs/flock"
	"github.com/stretchr/testify/assert"
	"github.com/stretchr/testify/require"

<<<<<<< HEAD
=======
	"github.com/celestiaorg/celestia-app/v2/pkg/da"
	"github.com/celestiaorg/celestia-app/v2/pkg/wrapper"
	"github.com/celestiaorg/nmt"
	"github.com/celestiaorg/rsmt2d"

>>>>>>> 0dac7600
	"github.com/celestiaorg/celestia-node/nodebuilder/node"
	"github.com/celestiaorg/celestia-node/nodebuilder/p2p"
)

func TestRepo(t *testing.T) {
	tests := []struct {
		tp node.Type
	}{
		{tp: node.Bridge}, {tp: node.Light}, {tp: node.Full},
	}

	for i, tt := range tests {
		t.Run(strconv.Itoa(i), func(t *testing.T) {
			dir := t.TempDir()

			_, err := OpenStore(dir, nil)
			assert.ErrorIs(t, err, ErrNotInited)

			err = Init(*DefaultConfig(tt.tp), dir, tt.tp)
			require.NoError(t, err)

			store, err := OpenStore(dir, nil)
			require.NoError(t, err)

			_, err = OpenStore(dir, nil)
			assert.ErrorIs(t, err, ErrOpened)

			ks, err := store.Keystore()
			assert.NoError(t, err)
			assert.NotNil(t, ks)

			data, err := store.Datastore()
			assert.NoError(t, err)
			assert.NotNil(t, data)

			cfg, err := store.Config()
			assert.NoError(t, err)
			assert.NotNil(t, cfg)

			err = store.Close()
			assert.NoError(t, err)
		})
	}
}

func TestDiscoverOpened(t *testing.T) {
	t.Run("single open store", func(t *testing.T) {
		_, dir := initAndOpenStore(t, node.Full)

		mockDefaultNodeStorePath := func(t, n string) (string, error) {
			return dir, nil
		}
		DefaultNodeStorePath = mockDefaultNodeStorePath

		path, err := DiscoverOpened()
		require.NoError(t, err)
		require.Equal(t, dir, path)
	})

	t.Run("multiple open nodes by preference order", func(t *testing.T) {
		networks := []p2p.Network{p2p.Mainnet, p2p.Mocha, p2p.Arabica, p2p.Private}
		nodeTypes := []node.Type{node.Bridge, node.Full, node.Light}

		// Store opened stores in a map (network + node -> dir/store)
		dirMap := make(map[string]string)
		storeMap := make(map[string]Store)
		for _, network := range networks {
			for _, tp := range nodeTypes {
				store, dir := initAndOpenStore(t, tp)
				key := network.String() + "_" + tp.String()
				dirMap[key] = dir
				storeMap[key] = store
			}
		}

		mockDefaultNodeStorePath := func(tp, n string) (string, error) {
			key := n + "_" + tp
			if dir, ok := dirMap[key]; ok {
				return dir, nil
			}
			return "", fmt.Errorf("no store for %s_%s", n, tp)
		}
		DefaultNodeStorePath = mockDefaultNodeStorePath

		// Discover opened stores in preference order
		for _, network := range networks {
			for _, tp := range nodeTypes {
				path, err := DiscoverOpened()
				require.NoError(t, err)
				key := network.String() + "_" + tp.String()
				require.Equal(t, dirMap[key], path)

				// close the store to discover the next one
				storeMap[key].Close()
			}
		}
	})

	t.Run("no opened store", func(t *testing.T) {
		dir := t.TempDir()
		mockDefaultNodeStorePath := func(t, n string) (string, error) {
			return dir, nil
		}
		DefaultNodeStorePath = mockDefaultNodeStorePath

		path, err := DiscoverOpened()
		assert.ErrorIs(t, err, ErrNoOpenStore)
		assert.Empty(t, path)
	})
}

func TestIsOpened(t *testing.T) {
	dir := t.TempDir()

	// Case 1: non-existent node store
	ok, err := IsOpened(dir)
	require.NoError(t, err)
	require.False(t, ok)

	// Case 2: initialized node store, not locked
	err = Init(*DefaultConfig(node.Full), dir, node.Full)
	require.NoError(t, err)
	ok, err = IsOpened(dir)
	require.NoError(t, err)
	require.False(t, ok)

	// Case 3: initialized node store, locked
	flk := flock.New(lockPath(dir))
	_, err = flk.TryLock()
	require.NoError(t, err)
	defer flk.Unlock() //nolint:errcheck
	ok, err = IsOpened(dir)
	require.NoError(t, err)
	require.True(t, ok)
}

func initAndOpenStore(t *testing.T, tp node.Type) (store Store, dir string) {
	dir = t.TempDir()
	err := Init(*DefaultConfig(tp), dir, tp)
	require.NoError(t, err)
	store, err = OpenStore(dir, nil)
	require.NoError(t, err)
	return store, dir
}<|MERGE_RESOLUTION|>--- conflicted
+++ resolved
@@ -3,24 +3,28 @@
 package nodebuilder
 
 import (
+	"context"
 	"fmt"
 	"strconv"
 	"testing"
+	"time"
 
 	"github.com/gofrs/flock"
 	"github.com/stretchr/testify/assert"
 	"github.com/stretchr/testify/require"
 
-<<<<<<< HEAD
-=======
 	"github.com/celestiaorg/celestia-app/v2/pkg/da"
 	"github.com/celestiaorg/celestia-app/v2/pkg/wrapper"
 	"github.com/celestiaorg/nmt"
 	"github.com/celestiaorg/rsmt2d"
 
->>>>>>> 0dac7600
 	"github.com/celestiaorg/celestia-node/nodebuilder/node"
 	"github.com/celestiaorg/celestia-node/nodebuilder/p2p"
+	"github.com/celestiaorg/celestia-node/share"
+	"github.com/celestiaorg/celestia-node/share/eds"
+	"github.com/celestiaorg/celestia-node/share/eds/edstest"
+	"github.com/celestiaorg/celestia-node/share/ipld"
+	"github.com/celestiaorg/celestia-node/share/sharetest"
 )
 
 func TestRepo(t *testing.T) {
@@ -61,6 +65,101 @@
 			err = store.Close()
 			assert.NoError(t, err)
 		})
+	}
+}
+
+func BenchmarkStore(b *testing.B) {
+	ctx, cancel := context.WithCancel(context.Background())
+	b.Cleanup(cancel)
+
+	// BenchmarkStore/bench_read_128-10         	      14	  78970661 ns/op (~70ms)
+	b.Run("bench put 128", func(b *testing.B) {
+		dir := b.TempDir()
+		err := Init(*DefaultConfig(node.Full), dir, node.Full)
+		require.NoError(b, err)
+
+		store := newStore(ctx, b, eds.DefaultParameters(), dir)
+		size := 128
+		b.Run("enabled eds proof caching", func(b *testing.B) {
+			b.StopTimer()
+			b.ResetTimer()
+			for i := 0; i < b.N; i++ {
+				adder := ipld.NewProofsAdder(size * 2)
+				shares := sharetest.RandShares(b, size*size)
+				eds, err := rsmt2d.ComputeExtendedDataSquare(
+					shares,
+					share.DefaultRSMT2DCodec(),
+					wrapper.NewConstructor(uint64(size),
+						nmt.NodeVisitor(adder.VisitFn())),
+				)
+				require.NoError(b, err)
+				dah, err := da.NewDataAvailabilityHeader(eds)
+				require.NoError(b, err)
+				ctx := ipld.CtxWithProofsAdder(ctx, adder)
+
+				b.StartTimer()
+				err = store.edsStore.Put(ctx, dah.Hash(), eds)
+				b.StopTimer()
+				require.NoError(b, err)
+			}
+		})
+
+		b.Run("disabled eds proof caching", func(b *testing.B) {
+			b.ResetTimer()
+			b.StopTimer()
+			for i := 0; i < b.N; i++ {
+				eds := edstest.RandEDS(b, size)
+				dah, err := da.NewDataAvailabilityHeader(eds)
+				require.NoError(b, err)
+
+				b.StartTimer()
+				err = store.edsStore.Put(ctx, dah.Hash(), eds)
+				b.StopTimer()
+				require.NoError(b, err)
+			}
+		})
+	})
+}
+
+func TestStoreRestart(t *testing.T) {
+	const (
+		blocks = 5
+		size   = 32
+	)
+	ctx, cancel := context.WithTimeout(context.Background(), time.Second*5)
+	t.Cleanup(cancel)
+
+	dir := t.TempDir()
+	err := Init(*DefaultConfig(node.Full), dir, node.Full)
+	require.NoError(t, err)
+
+	store := newStore(ctx, t, eds.DefaultParameters(), dir)
+
+	hashes := make([][]byte, blocks)
+	for i := range hashes {
+		edss := edstest.RandEDS(t, size)
+		require.NoError(t, err)
+		dah, err := da.NewDataAvailabilityHeader(edss)
+		require.NoError(t, err)
+		err = store.edsStore.Put(ctx, dah.Hash(), edss)
+		require.NoError(t, err)
+
+		// store hashes for read loop later
+		hashes[i] = dah.Hash()
+	}
+
+	// restart store
+	store.stop(ctx, t)
+	store = newStore(ctx, t, eds.DefaultParameters(), dir)
+
+	for _, h := range hashes {
+		edsReader, err := store.edsStore.GetCAR(ctx, h)
+		require.NoError(t, err)
+		odsReader, err := eds.ODSReader(edsReader)
+		require.NoError(t, err)
+		_, err = eds.ReadEDS(ctx, odsReader, h)
+		require.NoError(t, err)
+		require.NoError(t, edsReader.Close())
 	}
 }
 
@@ -162,4 +261,29 @@
 	store, err = OpenStore(dir, nil)
 	require.NoError(t, err)
 	return store, dir
+}
+
+type store struct {
+	s        Store
+	edsStore *eds.Store
+}
+
+func newStore(ctx context.Context, t testing.TB, params *eds.Parameters, dir string) store {
+	s, err := OpenStore(dir, nil)
+	require.NoError(t, err)
+	ds, err := s.Datastore()
+	require.NoError(t, err)
+	edsStore, err := eds.NewStore(params, dir, ds)
+	require.NoError(t, err)
+	err = edsStore.Start(ctx)
+	require.NoError(t, err)
+	return store{
+		s:        s,
+		edsStore: edsStore,
+	}
+}
+
+func (s *store) stop(ctx context.Context, t *testing.T) {
+	require.NoError(t, s.edsStore.Stop(ctx))
+	require.NoError(t, s.s.Close())
 }