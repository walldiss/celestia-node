package share

import (
	"context"

	"github.com/ipfs/go-datastore"
	"github.com/libp2p/go-libp2p/core/host"
	"go.uber.org/fx"

	"github.com/celestiaorg/celestia-node/libs/fxutil"
	"github.com/celestiaorg/celestia-node/nodebuilder/node"
	modp2p "github.com/celestiaorg/celestia-node/nodebuilder/p2p"
	"github.com/celestiaorg/celestia-node/share"
	"github.com/celestiaorg/celestia-node/share/availability/full"
	"github.com/celestiaorg/celestia-node/share/availability/light"
	"github.com/celestiaorg/celestia-node/share/eds"
	"github.com/celestiaorg/celestia-node/share/getters"
	"github.com/celestiaorg/celestia-node/share/p2p/peers"
	"github.com/celestiaorg/celestia-node/share/p2p/shrexeds"
	"github.com/celestiaorg/celestia-node/share/p2p/shrexnd"
	"github.com/celestiaorg/celestia-node/share/p2p/shrexsub"
)

func ConstructModule(tp node.Type, cfg *Config, options ...fx.Option) fx.Option {
	// sanitize config values before constructing module
	cfgErr := cfg.Validate()

	baseComponents := fx.Options(
		fx.Supply(*cfg),
		fx.Error(cfgErr),
		fx.Options(options...),
		fx.Provide(discovery(*cfg)),
		fx.Provide(newModule),
<<<<<<< HEAD
		fxutil.ProvideAs(getters.NewIPLDGetter, new(share.Getter)),
=======
		// TODO: Configure for light nodes
		fx.Provide(
			func(host host.Host, network modp2p.Network) (*shrexnd.Client, error) {
				return shrexnd.NewClient(host, shrexnd.WithProtocolSuffix(string(network)))
			},
		),
>>>>>>> 2fe9f0ca
	)

	switch tp {
	case node.Light:
		return fx.Module(
			"share",
			baseComponents,
			fx.Invoke(share.EnsureEmptySquareExists),
<<<<<<< HEAD
=======
			// shrexsub broadcaster stub for daser
			fx.Provide(func() shrexsub.BroadcastFn {
				return func(context.Context, share.DataHash) error {
					return nil
				}
			}),
			fxutil.ProvideAs(getters.NewIPLDGetter, new(share.Getter)),
>>>>>>> 2fe9f0ca
			fx.Provide(fx.Annotate(light.NewShareAvailability)),
			// cacheAvailability's lifecycle continues to use a fx hook,
			// since the LC requires a cacheAvailability but the constructor returns a share.Availability
			fx.Provide(cacheAvailability[*light.ShareAvailability]),
			fx.Provide(func() shrexsub.BroadcastFn {
				return func(context.Context, share.DataHash) error {
					return nil
				}
			}),
		)
	case node.Bridge, node.Full:
		return fx.Module(
			"share",
			baseComponents,
			fx.Provide(getters.NewIPLDGetter),
			fx.Invoke(func(edsSrv *shrexeds.Server, ndSrc *shrexnd.Server) {}),
			fx.Provide(fx.Annotate(
				func(host host.Host, store *eds.Store, network modp2p.Network) (*shrexeds.Server, error) {
					return shrexeds.NewServer(host, store, shrexeds.WithProtocolSuffix(string(network)))
				},
				fx.OnStart(func(ctx context.Context, server *shrexeds.Server) error {
					return server.Start(ctx)
				}),
				fx.OnStop(func(ctx context.Context, server *shrexeds.Server) error {
					return server.Stop(ctx)
				}),
			)),
			fx.Provide(fx.Annotate(
				func(
					host host.Host,
					store *eds.Store,
					getter *getters.IPLDGetter,
					network modp2p.Network,
				) (*shrexnd.Server, error) {
					return shrexnd.NewServer(host, store, getter, shrexnd.WithProtocolSuffix(string(network)))
				},
				fx.OnStart(func(ctx context.Context, server *shrexnd.Server) error {
					return server.Start(ctx)
				}),
				fx.OnStop(func(ctx context.Context, server *shrexnd.Server) error {
					return server.Stop(ctx)
				}),
			)),
			// Bridge Nodes need a client as well, for requests over FullAvailability
			fx.Provide(
				func(host host.Host, network modp2p.Network) (*shrexeds.Client, error) {
					return shrexeds.NewClient(host, shrexeds.WithProtocolSuffix(string(network)))
				},
			),
			fx.Provide(fx.Annotate(
				func(path node.StorePath, ds datastore.Batching) (*eds.Store, error) {
					return eds.NewStore(string(path), ds)
				},
				fx.OnStart(func(ctx context.Context, store *eds.Store) error {
					err := store.Start(ctx)
					if err != nil {
						return err
					}

					return ensureEmptyCARExists(ctx, store)
				}),
				fx.OnStop(func(ctx context.Context, store *eds.Store) error {
					return store.Stop(ctx)
				}),
			)),
			fx.Provide(fx.Annotate(
				full.NewShareAvailability,
				fx.OnStart(func(ctx context.Context, avail *full.ShareAvailability) error {
					return avail.Start(ctx)
				}),
				fx.OnStop(func(ctx context.Context, avail *full.ShareAvailability) error {
					return avail.Stop(ctx)
				}),
			)),
			fx.Provide(
				func(ctx context.Context, h host.Host, network modp2p.Network) (*shrexsub.PubSub, error) {
					return shrexsub.NewPubSub(
						ctx,
						h,
						string(network),
					)
				},
<<<<<<< HEAD
				fx.OnStart(func(ctx context.Context, pubsub *shrexsub.PubSub) error {
					return pubsub.Start(ctx)
				}),
				fx.OnStop(func(ctx context.Context, pubsub *shrexsub.PubSub) error {
					return pubsub.Stop(ctx)
				}),
			)),
			fx.Provide(func(shrexSub *shrexsub.PubSub) shrexsub.BroadcastFn {
				return shrexSub.Broadcast
			}),
=======
			),
>>>>>>> 2fe9f0ca
			// cacheAvailability's lifecycle continues to use a fx hook,
			// since the LC requires a cacheAvailability but the constructor returns a share.Availability
			fx.Provide(cacheAvailability[*full.ShareAvailability]),
			fx.Provide(fx.Annotate(
				getters.NewShrexGetter,
				fx.OnStart(func(ctx context.Context, getter *getters.ShrexGetter) error {
					return getter.Start(ctx)
				}),
				fx.OnStop(func(ctx context.Context, getter *getters.ShrexGetter) error {
					return getter.Stop(ctx)
				}),
			)),
			fx.Provide(func(shrexSub *shrexsub.PubSub) shrexsub.BroadcastFn {
				return shrexSub.Broadcast
			}),
			fx.Provide(peers.NewManager),
			fx.Provide(fullGetter),
		)
	default:
		panic("invalid node type")
	}
}<|MERGE_RESOLUTION|>--- conflicted
+++ resolved
@@ -31,16 +31,12 @@
 		fx.Options(options...),
 		fx.Provide(discovery(*cfg)),
 		fx.Provide(newModule),
-<<<<<<< HEAD
-		fxutil.ProvideAs(getters.NewIPLDGetter, new(share.Getter)),
-=======
 		// TODO: Configure for light nodes
 		fx.Provide(
 			func(host host.Host, network modp2p.Network) (*shrexnd.Client, error) {
 				return shrexnd.NewClient(host, shrexnd.WithProtocolSuffix(string(network)))
 			},
 		),
->>>>>>> 2fe9f0ca
 	)
 
 	switch tp {
@@ -49,8 +45,6 @@
 			"share",
 			baseComponents,
 			fx.Invoke(share.EnsureEmptySquareExists),
-<<<<<<< HEAD
-=======
 			// shrexsub broadcaster stub for daser
 			fx.Provide(func() shrexsub.BroadcastFn {
 				return func(context.Context, share.DataHash) error {
@@ -58,16 +52,10 @@
 				}
 			}),
 			fxutil.ProvideAs(getters.NewIPLDGetter, new(share.Getter)),
->>>>>>> 2fe9f0ca
 			fx.Provide(fx.Annotate(light.NewShareAvailability)),
 			// cacheAvailability's lifecycle continues to use a fx hook,
 			// since the LC requires a cacheAvailability but the constructor returns a share.Availability
 			fx.Provide(cacheAvailability[*light.ShareAvailability]),
-			fx.Provide(func() shrexsub.BroadcastFn {
-				return func(context.Context, share.DataHash) error {
-					return nil
-				}
-			}),
 		)
 	case node.Bridge, node.Full:
 		return fx.Module(
@@ -141,20 +129,7 @@
 						string(network),
 					)
 				},
-<<<<<<< HEAD
-				fx.OnStart(func(ctx context.Context, pubsub *shrexsub.PubSub) error {
-					return pubsub.Start(ctx)
-				}),
-				fx.OnStop(func(ctx context.Context, pubsub *shrexsub.PubSub) error {
-					return pubsub.Stop(ctx)
-				}),
-			)),
-			fx.Provide(func(shrexSub *shrexsub.PubSub) shrexsub.BroadcastFn {
-				return shrexSub.Broadcast
-			}),
-=======
 			),
->>>>>>> 2fe9f0ca
 			// cacheAvailability's lifecycle continues to use a fx hook,
 			// since the LC requires a cacheAvailability but the constructor returns a share.Availability
 			fx.Provide(cacheAvailability[*full.ShareAvailability]),
