package blob

import (
	"context"

	"go.uber.org/fx"

	"github.com/celestiaorg/celestia-node/blob"
	"github.com/celestiaorg/celestia-node/header"
	headerService "github.com/celestiaorg/celestia-node/nodebuilder/header"
	"github.com/celestiaorg/celestia-node/nodebuilder/state"
	"github.com/celestiaorg/celestia-node/share/shwap"
)

func ConstructModule() fx.Option {
	return fx.Module("blob",
		fx.Provide(
			func(service headerService.Module) func(context.Context, uint64) (*header.ExtendedHeader, error) {
				return service.GetByHeight
			},
		),
		fx.Provide(
			func(service headerService.Module) func(context.Context) (<-chan *header.ExtendedHeader, error) {
				return service.Subscribe
			},
		),
		fx.Provide(fx.Annotate(
			func(
				state state.Module,
				sGetter share.Getter,
				getByHeightFn func(context.Context, uint64) (*header.ExtendedHeader, error),
				subscribeFn func(context.Context) (<-chan *header.ExtendedHeader, error),
			) *blob.Service {
				return blob.NewService(state, sGetter, getByHeightFn, subscribeFn)
			},
			fx.OnStart(func(ctx context.Context, serv *blob.Service) error {
				return serv.Start(ctx)
			}),
			fx.OnStop(func(ctx context.Context, serv *blob.Service) error {
				return serv.Stop(ctx)
			}),
<<<<<<< HEAD
		fx.Provide(func(
			state state.Module,
			sGetter shwap.Getter,
			getByHeightFn func(context.Context, uint64) (*header.ExtendedHeader, error),
		) Module {
			return blob.NewService(state, sGetter, getByHeightFn)
		}))
=======
		)),
		fx.Provide(func(serv *blob.Service) Module {
			return serv
		}),
	)
>>>>>>> 4a986059
}<|MERGE_RESOLUTION|>--- conflicted
+++ resolved
@@ -27,7 +27,7 @@
 		fx.Provide(fx.Annotate(
 			func(
 				state state.Module,
-				sGetter share.Getter,
+				sGetter shwap.Getter,
 				getByHeightFn func(context.Context, uint64) (*header.ExtendedHeader, error),
 				subscribeFn func(context.Context) (<-chan *header.ExtendedHeader, error),
 			) *blob.Service {
@@ -39,19 +39,9 @@
 			fx.OnStop(func(ctx context.Context, serv *blob.Service) error {
 				return serv.Stop(ctx)
 			}),
-<<<<<<< HEAD
-		fx.Provide(func(
-			state state.Module,
-			sGetter shwap.Getter,
-			getByHeightFn func(context.Context, uint64) (*header.ExtendedHeader, error),
-		) Module {
-			return blob.NewService(state, sGetter, getByHeightFn)
-		}))
-=======
 		)),
 		fx.Provide(func(serv *blob.Service) Module {
 			return serv
 		}),
 	)
->>>>>>> 4a986059
 }