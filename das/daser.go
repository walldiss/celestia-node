package das

import (
	"context"
	"errors"
	"fmt"
	"sync/atomic"
	"time"

	"github.com/ipfs/go-datastore"
	logging "github.com/ipfs/go-log/v2"

	"github.com/celestiaorg/celestia-node/fraud"
	"github.com/celestiaorg/celestia-node/header"
	"github.com/celestiaorg/celestia-node/ipld"
	"github.com/celestiaorg/celestia-node/service/share"
)

var log = logging.Logger("das")

const (
	priorityLimit = 1024
<<<<<<< HEAD
	concurrency   = 256 //TODO: move to conf?
	storeInterval = time.Minute
=======
	concurrency   = 1 //TODO: move to conf?
>>>>>>> 8424ef64
)

type Config struct {
	da     share.Availability
	bcast  fraud.Broadcaster
	hsub   header.Subscriber   // listens for new headers in the network
	getter header.Getter       // retrieves past headers
	cstore datastore.Datastore // checkpoint store
}

// DASer continuously validates availability of data committed to headers.
type DASer struct {
	Config

	sampler *samplingManager
<<<<<<< HEAD
	stats   atomic.Value

	cancel        context.CancelFunc
	discoveryDone chan struct{}
	closed        int32
}

func newAvg(oldAvg, newVal float64, obsCount int64) float64 {
	return (oldAvg*float64(obsCount) + newVal) / (float64(obsCount) + 1)
=======

	stats atomic.Value

	cancel context.CancelFunc
	closed int32
>>>>>>> 8424ef64
}

type result struct {
	height uint64
	failed bool
}

type listenFn func(ctx context.Context, height uint64)

// NewDASer creates a new DASer.
func NewDASer(
	da share.Availability,
	hsub header.Subscriber,
	getter header.Store,
	cstore datastore.Datastore,
	bcast fraud.Broadcaster,
) *DASer {
	d := &DASer{
		Config: Config{
			da:     da,
			bcast:  bcast,
			hsub:   hsub,
			getter: getter,
			cstore: wrapCheckpointStore(cstore),
		},
	}
<<<<<<< HEAD
	d.sampler = newSamplingManager(concurrency, storeInterval, d.fetch, d.storeState)
=======
	d.sampler = newSamplingManager(concurrency, d.fetch)
>>>>>>> 8424ef64

	return d
}

// Start initiates subscription for new ExtendedHeaders and spawns a sampling routine.
func (d *DASer) Start(ctx context.Context) error {
	if d.cancel != nil {
		return fmt.Errorf("da: DASer already started")
	}

	sub, err := d.hsub.Subscribe()
	if err != nil {
		return err
	}

	// load latest DASed checkpoint
	checkpoint, err := loadCheckpoint(ctx, d.cstore)
	if err != nil {
		h, err := d.getter.Head(ctx)
		if err == nil {
			checkpoint = checkPoint{
				MinSampledHeight: 1,
				MaxKnownHeight:   uint64(h.Height),
			}

			log.Warnw("set max known height from store", "height", checkpoint.MaxKnownHeight)
		}
	}
	log.Infow("loaded checkpoint", "height", checkpoint)

	runCtx, cancel := context.WithCancel(context.Background())
	d.cancel = cancel

	go d.sampler.run(runCtx, checkpoint)
	// discover new headers
<<<<<<< HEAD
	go d.runDiscovery(runCtx, sub, d.sampler.listen)
=======
	go runDiscovery(runCtx, sub, d.sampler.listen)
>>>>>>> 8424ef64

	return nil
}

// Stop stops sampling.
func (d *DASer) Stop(ctx context.Context) error {
	if atomic.CompareAndSwapInt32(&d.closed, 0, 1) {
		d.cancel()

<<<<<<< HEAD
		// shutdown the sampler
		if err := d.sampler.stop(ctx); err != nil {
=======
		if err := d.sampler.stop(ctx, d.storeState); err != nil {
>>>>>>> 8424ef64
			if errors.Is(err, context.DeadlineExceeded) {
				return errors.New("DASer force quit")
			}
			return err
<<<<<<< HEAD
		}

		// wait for discovery to quit
		select {
		case <-d.discoveryDone:
		case <-ctx.Done():
			return ctx.Err()
=======
>>>>>>> 8424ef64
		}
	}
	return nil
}

func (d *DASer) fetch(ctx context.Context, height uint64) error {
	h, err := d.getter.GetByHeight(ctx, height)
	if err != nil {
		return err
	}

	return d.sampleHeader(ctx, h)
}

<<<<<<< HEAD
func (d *DASer) storeState(ctx context.Context, s state) {
=======
func (d *DASer) storeState(ctx context.Context, s *state) {
>>>>>>> 8424ef64
	// store latest DASed checkpoint to disk here to ensure that if DASer is not yet
	// fully caught up to network head, it will resume DASing from this checkpoint
	// up to current network head
	if err := storeCheckpoint(ctx, d.cstore, s.checkPoint()); err != nil {
		log.Errorw("storing checkpoint to disk", "err", err)
	}
	log.Infow("stored checkpoint to disk", "checkpoint", s.checkPoint())
}

func (d *DASer) sampleHeader(ctx context.Context, h *header.ExtendedHeader) error {
	startTime := time.Now()

	err := d.da.SharesAvailable(ctx, h.DAH)
	if err != nil {
		if err == context.Canceled {
			return nil
		}
		var byzantineErr *ipld.ErrByzantine
		if errors.As(err, &byzantineErr) {
			log.Warn("Propagating proof...")
			sendErr := d.bcast.Broadcast(ctx, fraud.CreateBadEncodingProof(h.Hash(), uint64(h.Height), byzantineErr))
			if sendErr != nil {
				log.Errorw("fraud proof propagating failed", "err", sendErr)
			}
		}
		log.Errorw("sampling failed", "height", h.Height, "hash", h.Hash(),
			"square width", len(h.DAH.RowsRoots), "data root", h.DAH.Hash(), "err", err)
		// report previous height as the last successfully sampled height
		return err
	}

	sampleTime := time.Since(startTime)
	log.Infow("sampled header", "height", h.Height, "hash", h.Hash(),
		"square width", len(h.DAH.RowsRoots), "finished (s)", sampleTime.Seconds())

	return nil
}

<<<<<<< HEAD
func (d *DASer) runDiscovery(ctx context.Context, sub header.Subscription, emit listenFn) {
=======
func runDiscovery(ctx context.Context, sub header.Subscription, emit listenFn) {
>>>>>>> 8424ef64
	for {
		// discover new headers to keep sampling process up-to-date with current network state
		h, err := sub.NextHeader(ctx)
		if err != nil {
			if err == context.Canceled {
<<<<<<< HEAD
				close(d.discoveryDone)
				return
			}
=======
				return
			}

			log.Errorw("failed to get next header", "err", err)
			continue
		}
		log.Infow("discovered new header", "height", h.Height)

		emit(ctx, uint64(h.Height))
	}
}

func runWorker(ctx context.Context,
	inCh <-chan uint64,
	outCh chan<- result,
	fetch func(ctx2 context.Context, uint642 uint64) error,
	num int) {
	log.Infow("started worker ", "num", num)

	for height := range inCh {
		err := fetch(ctx, height)

		select {
		case outCh <- result{
			height: height,
			failed: err != nil,
		}:
		case <-ctx.Done():
			return
		}
	}
}

//
//// sample validates availability for each Header received from header subscription.
//func (d *DASer) sample(ctx context.Context, sub header.Subscription, checkpoint int64) {
//	// indicate sampling routine is running
//	d.indicateRunning()
//	defer func() {
//		sub.Cancel()
//		// indicate sampling routine is stopped
//		d.indicateStopped()
//		// send done signal
//		d.sampleDn <- struct{}{}
//	}()
//
//	// sampleHeight tracks the maxKnownHeight successful height of this routine
//	sampleHeight := checkpoint
//
//	for {
//		h, err := sub.NextHeader(ctx)
//		if err != nil {
//			if err == context.Canceled {
//				return
//			}
//
//			log.Errorw("failed to get next header", "err", err)
//			continue
//		}
//
//		// If the next header coming through gossipsub is not adjacent
//		// to our maxKnownHeight DASed header, kick off routine to DAS all headers
//		// between maxKnownHeight DASed header and h. This situation could occur
//		// either on start or due to network latency/disconnection.
//		if h.Height > sampleHeight+1 {
//			// DAS headers between maxKnownHeight DASed height up to the current
//			// header
//			job := &catchUpJob{
//				from: sampleHeight,
//				to:   h.Height - 1,
//			}
//			select {
//			case <-ctx.Done():
//				return
//			case d.jobsCh <- job:
//			}
//		}
//
//		err = d.sampleHeader(ctx, h)
//		if err != nil {
//			// record error
//			d.updateSampleState(h, err)
//			log.Warn("DASer SAMPLING ROUTINE WILL BE STOPPED. IN ORDER TO CONTINUE SAMPLING, " +
//				"RE-START THE NODE")
//			return
//		}
//
//		d.updateSampleState(h, nil)
//		sampleHeight = h.Height
//	}
//}
//
//// catchUpJob represents a catch-up job. (from:to]
//type catchUpJob struct {
//	from, to int64
//}
>>>>>>> 8424ef64

			log.Errorw("failed to get next header", "err", err)
			continue
		}
		log.Infow("discovered new header", "height", h.Height)

		emit(ctx, uint64(h.Height))
	}
}

func runWorker(ctx context.Context,
	inCh <-chan uint64,
	outCh chan<- result,
	fetch func(ctx2 context.Context, uint642 uint64) error,
	num int) {
	log.Infow("started worker ", "num", num)

	for height := range inCh {
		err := fetch(ctx, height)

		select {
		case outCh <- result{
			height: height,
			failed: err != nil,
		}:
		case <-ctx.Done():
			return
		}
	}
}
func (d *DASer) SampleRoutineState() RoutineState {
	return RoutineState{}
}

func (d *DASer) CatchUpRoutineState() JobInfo {
	return JobInfo{}
}

//
//func (d *DASer) updateSampleState(h *header.ExtendedHeader, err error) {
//	height := uint64(h.Height)
//
//	d.state.sampleLk.Lock()
//	defer d.state.sampleLk.Unlock()
//	d.state.sample.LatestSampledHeight = height
//	d.state.sample.LatestSampledSquareWidth = uint64(len(h.DAH.RowsRoots))
//	d.state.sample.Error = err
//}
//
//// CatchUpRoutineState reports the current state of the
//// DASer's `catchUp` routine.
//func (d *DASer) CatchUpRoutineState() JobInfo {
//	d.state.catchUpLk.RLock()
//	state := d.state.catchUp
//	d.state.catchUpLk.RUnlock()
//	return state
//}
//
//func (d *DASer) recordJobDetails(job *catchUpJob) {
//	d.state.catchUpLk.Lock()
//	defer d.state.catchUpLk.Unlock()
//	d.state.catchUp.ID++
//	d.state.catchUp.From = uint64(job.from)
//	d.state.catchUp.To = uint64(job.to)
//	d.state.catchUp.Start = time.Now()
//}<|MERGE_RESOLUTION|>--- conflicted
+++ resolved
@@ -20,12 +20,8 @@
 
 const (
 	priorityLimit = 1024
-<<<<<<< HEAD
-	concurrency   = 256 //TODO: move to conf?
+	concurrency   = 256 //TODO: move to config?
 	storeInterval = time.Minute
-=======
-	concurrency   = 1 //TODO: move to conf?
->>>>>>> 8424ef64
 )
 
 type Config struct {
@@ -36,33 +32,20 @@
 	cstore datastore.Datastore // checkpoint store
 }
 
-// DASer continuously validates availability of data committed to headers.
+// DASer continuously validates availability of data committed maxKnown headers.
 type DASer struct {
 	Config
 
 	sampler *samplingManager
-<<<<<<< HEAD
-	stats   atomic.Value
 
 	cancel        context.CancelFunc
 	discoveryDone chan struct{}
 	closed        int32
 }
 
-func newAvg(oldAvg, newVal float64, obsCount int64) float64 {
-	return (oldAvg*float64(obsCount) + newVal) / (float64(obsCount) + 1)
-=======
-
-	stats atomic.Value
-
-	cancel context.CancelFunc
-	closed int32
->>>>>>> 8424ef64
-}
-
 type result struct {
 	height uint64
-	failed bool
+	err    error
 }
 
 type listenFn func(ctx context.Context, height uint64)
@@ -71,7 +54,7 @@
 func NewDASer(
 	da share.Availability,
 	hsub header.Subscriber,
-	getter header.Store,
+	getter header.Getter,
 	cstore datastore.Datastore,
 	bcast fraud.Broadcaster,
 ) *DASer {
@@ -83,12 +66,9 @@
 			getter: getter,
 			cstore: wrapCheckpointStore(cstore),
 		},
-	}
-<<<<<<< HEAD
+		discoveryDone: make(chan struct{}),
+	}
 	d.sampler = newSamplingManager(concurrency, storeInterval, d.fetch, d.storeState)
-=======
-	d.sampler = newSamplingManager(concurrency, d.fetch)
->>>>>>> 8424ef64
 
 	return d
 }
@@ -110,11 +90,11 @@
 		h, err := d.getter.Head(ctx)
 		if err == nil {
 			checkpoint = checkPoint{
-				MinSampledHeight: 1,
-				MaxKnownHeight:   uint64(h.Height),
-			}
-
-			log.Warnw("set max known height from store", "height", checkpoint.MaxKnownHeight)
+				MinSampled: 1,
+				MaxKnown:   uint64(h.Height),
+			}
+
+			log.Warnw("set max known height from store", "height", checkpoint.MaxKnown)
 		}
 	}
 	log.Infow("loaded checkpoint", "height", checkpoint)
@@ -124,11 +104,7 @@
 
 	go d.sampler.run(runCtx, checkpoint)
 	// discover new headers
-<<<<<<< HEAD
 	go d.runDiscovery(runCtx, sub, d.sampler.listen)
-=======
-	go runDiscovery(runCtx, sub, d.sampler.listen)
->>>>>>> 8424ef64
 
 	return nil
 }
@@ -138,17 +114,12 @@
 	if atomic.CompareAndSwapInt32(&d.closed, 0, 1) {
 		d.cancel()
 
-<<<<<<< HEAD
 		// shutdown the sampler
 		if err := d.sampler.stop(ctx); err != nil {
-=======
-		if err := d.sampler.stop(ctx, d.storeState); err != nil {
->>>>>>> 8424ef64
 			if errors.Is(err, context.DeadlineExceeded) {
 				return errors.New("DASer force quit")
 			}
 			return err
-<<<<<<< HEAD
 		}
 
 		// wait for discovery to quit
@@ -156,8 +127,6 @@
 		case <-d.discoveryDone:
 		case <-ctx.Done():
 			return ctx.Err()
-=======
->>>>>>> 8424ef64
 		}
 	}
 	return nil
@@ -172,11 +141,7 @@
 	return d.sampleHeader(ctx, h)
 }
 
-<<<<<<< HEAD
 func (d *DASer) storeState(ctx context.Context, s state) {
-=======
-func (d *DASer) storeState(ctx context.Context, s *state) {
->>>>>>> 8424ef64
 	// store latest DASed checkpoint to disk here to ensure that if DASer is not yet
 	// fully caught up to network head, it will resume DASing from this checkpoint
 	// up to current network head
@@ -187,6 +152,10 @@
 }
 
 func (d *DASer) sampleHeader(ctx context.Context, h *header.ExtendedHeader) error {
+	if h == nil {
+		return nil
+	}
+
 	startTime := time.Now()
 
 	err := d.da.SharesAvailable(ctx, h.DAH)
@@ -215,21 +184,13 @@
 	return nil
 }
 
-<<<<<<< HEAD
 func (d *DASer) runDiscovery(ctx context.Context, sub header.Subscription, emit listenFn) {
-=======
-func runDiscovery(ctx context.Context, sub header.Subscription, emit listenFn) {
->>>>>>> 8424ef64
 	for {
 		// discover new headers to keep sampling process up-to-date with current network state
 		h, err := sub.NextHeader(ctx)
 		if err != nil {
 			if err == context.Canceled {
-<<<<<<< HEAD
 				close(d.discoveryDone)
-				return
-			}
-=======
 				return
 			}
 
@@ -255,102 +216,7 @@
 		select {
 		case outCh <- result{
 			height: height,
-			failed: err != nil,
-		}:
-		case <-ctx.Done():
-			return
-		}
-	}
-}
-
-//
-//// sample validates availability for each Header received from header subscription.
-//func (d *DASer) sample(ctx context.Context, sub header.Subscription, checkpoint int64) {
-//	// indicate sampling routine is running
-//	d.indicateRunning()
-//	defer func() {
-//		sub.Cancel()
-//		// indicate sampling routine is stopped
-//		d.indicateStopped()
-//		// send done signal
-//		d.sampleDn <- struct{}{}
-//	}()
-//
-//	// sampleHeight tracks the maxKnownHeight successful height of this routine
-//	sampleHeight := checkpoint
-//
-//	for {
-//		h, err := sub.NextHeader(ctx)
-//		if err != nil {
-//			if err == context.Canceled {
-//				return
-//			}
-//
-//			log.Errorw("failed to get next header", "err", err)
-//			continue
-//		}
-//
-//		// If the next header coming through gossipsub is not adjacent
-//		// to our maxKnownHeight DASed header, kick off routine to DAS all headers
-//		// between maxKnownHeight DASed header and h. This situation could occur
-//		// either on start or due to network latency/disconnection.
-//		if h.Height > sampleHeight+1 {
-//			// DAS headers between maxKnownHeight DASed height up to the current
-//			// header
-//			job := &catchUpJob{
-//				from: sampleHeight,
-//				to:   h.Height - 1,
-//			}
-//			select {
-//			case <-ctx.Done():
-//				return
-//			case d.jobsCh <- job:
-//			}
-//		}
-//
-//		err = d.sampleHeader(ctx, h)
-//		if err != nil {
-//			// record error
-//			d.updateSampleState(h, err)
-//			log.Warn("DASer SAMPLING ROUTINE WILL BE STOPPED. IN ORDER TO CONTINUE SAMPLING, " +
-//				"RE-START THE NODE")
-//			return
-//		}
-//
-//		d.updateSampleState(h, nil)
-//		sampleHeight = h.Height
-//	}
-//}
-//
-//// catchUpJob represents a catch-up job. (from:to]
-//type catchUpJob struct {
-//	from, to int64
-//}
->>>>>>> 8424ef64
-
-			log.Errorw("failed to get next header", "err", err)
-			continue
-		}
-		log.Infow("discovered new header", "height", h.Height)
-
-		emit(ctx, uint64(h.Height))
-	}
-}
-
-func runWorker(ctx context.Context,
-	inCh <-chan uint64,
-	outCh chan<- result,
-	fetch func(ctx2 context.Context, uint642 uint64) error,
-	num int) {
-	log.Infow("started worker ", "num", num)
-
-	for height := range inCh {
-		err := fetch(ctx, height)
-
-		select {
-		case outCh <- result{
-			height: height,
-			failed: err != nil,
+			err:    err,
 		}:
 		case <-ctx.Done():
 			return
