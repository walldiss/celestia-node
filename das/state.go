package das

<<<<<<< HEAD
=======
import "sort"

>>>>>>> 8424ef64
// represents current state of sampling
type state struct {
	priority   []uint64        // list of headers heights that will be sampled with higher priority
	inProgress map[uint64]bool // keeps track of inProgress item with priority flag stored as value
<<<<<<< HEAD
	failed     map[uint64]int

	priorityBusy bool // semaphore to limit only one priority to be processed at time

	maxKnown   uint64 // max known header height
	sampleFrom uint64 // all header before sampleFrom were sampled, except ones that tracked in failed
	minSampled uint64 // tracks min sampled height before which all
}

func (s state) handleResult(res result) {
	if s.inProgress[res.height] {
		s.priorityBusy = false
	}

	//TODO: no handling, no retry. just store retry stats for now
=======

	priorityBusy bool // semaphore to limit only one priority to be processed at time

	maxKnown   uint64 // max known header height
	sampleFrom uint64 // all header before sampleFrom were sampled, except ones that tracked in failed
	sampleTo   uint64 // height where parallel sampling will stop and will proceed only from priority

	failed map[uint64]int
}

func (s state) handleResult(res result) {
	if s.inProgress[res.height] {
		s.priorityBusy = false
	}

	delete(s.inProgress, res.height)
	//TODO: no handling, just handleResult for now
	// put item back to priority for handleResult
>>>>>>> 8424ef64
	if res.failed {
		s.failed[res.height]++
		return
	}
<<<<<<< HEAD

	// set minSampled based on min non-failed done header
	for s.minSampled < s.sampleFrom {
		if _, failed := s.failed[s.minSampled]; failed {
			break
		}
		if _, busy := s.inProgress[s.minSampled]; busy {
			break
		}
		s.minSampled++
	}
	delete(s.inProgress, res.height)
=======
>>>>>>> 8424ef64
	delete(s.failed, res.height)
}

func (s *state) updateMaxKnown(last uint64) bool {
	// seen this header before
	if last == s.maxKnown {
		return false
	}

	if s.maxKnown == 0 {
<<<<<<< HEAD
=======
		s.sampleTo = last
>>>>>>> 8424ef64
		log.Infow("discovered first header, starting sampling")
	}

	// add most recent headers that fit into priority queue without overflowing it
	from := s.maxKnown
	spaceInQueue := priorityLimit - uint64(len(s.priority))
	if last-from > spaceInQueue {
		from = last - spaceInQueue
	}
	// put newly discovered heights with the highest priority
	for h := from; h <= last; h++ {
		s.priority = append(s.priority, h)
	}

	log.Infow("added recent headers to DASer priority queue ", "from_height", from, "to_height", last)
<<<<<<< HEAD
=======

>>>>>>> 8424ef64
	s.maxKnown = last
	return true
}

// nextHeight will return header height to be processed and done flog if there is none
func (s *state) nextHeight() (next uint64, done bool) {
	if len(s.priority) > 0 && !s.priorityBusy {
		next = s.priority[len(s.priority)-1]
		s.priority = s.priority[:len(s.priority)-1]

		s.priorityBusy = true
		s.inProgress[next] = true
		return next, false
	}

<<<<<<< HEAD
	if s.sampleFrom < s.maxKnown {
=======
	if s.sampleFrom < s.sampleTo {
>>>>>>> 8424ef64
		next = s.sampleFrom
		s.inProgress[next] = false
		s.sampleFrom++
		return next, false
	}

	return 0, true
}

func (s *state) checkPoint() checkPoint {
<<<<<<< HEAD
	return checkPoint{
		MinSampledHeight: s.minSampled,
=======

	// queue = append(queue, s.priority...) no need to persist priority over restart because we set sampleTo

	// put all in progress items to priority to resume from current state
	for h := range s.inProgress {
		// reset sampleFrom to min inProgress item that wasn't failed
		if _, ok := s.failed[h]; !ok && h < s.sampleFrom {
			s.sampleFrom = h
		}
	}

	return checkPoint{
		MinSampledHeight: s.sampleFrom,
>>>>>>> 8424ef64
		MaxKnownHeight:   s.maxKnown,
		Skipped:          s.failed,
	}
}

func (c checkPoint) samplingState() *state {
<<<<<<< HEAD
	return &state{
		inProgress: make(map[uint64]bool),
		maxKnown:   c.MaxKnownHeight,
		sampleFrom: c.MinSampledHeight,
		minSampled: c.MinSampledHeight,
=======

	// put failed to priority to retry after restart
	priority := make([]uint64, 0, len(c.Skipped))
	for h := range c.Skipped {
		priority = append(priority, h)
	}
	//sort in Desc order
	sort.Slice(priority, func(i, j int) bool { return priority[i] < priority[j] })
	return &state{
		priority:   priority,
		inProgress: make(map[uint64]bool),
		maxKnown:   c.MaxKnownHeight,
		sampleFrom: c.MinSampledHeight,
		sampleTo:   c.MaxKnownHeight,
>>>>>>> 8424ef64
		failed:     c.Skipped,
	}
}<|MERGE_RESOLUTION|>--- conflicted
+++ resolved
@@ -1,58 +1,34 @@
 package das
 
-<<<<<<< HEAD
-=======
-import "sort"
-
->>>>>>> 8424ef64
 // represents current state of sampling
 type state struct {
 	priority   []uint64        // list of headers heights that will be sampled with higher priority
 	inProgress map[uint64]bool // keeps track of inProgress item with priority flag stored as value
-<<<<<<< HEAD
 	failed     map[uint64]int
 
-	priorityBusy bool // semaphore to limit only one priority to be processed at time
+	priorityBusy bool // semaphore maxKnown limit only one priority maxKnown be processed at time
 
 	maxKnown   uint64 // max known header height
-	sampleFrom uint64 // all header before sampleFrom were sampled, except ones that tracked in failed
-	minSampled uint64 // tracks min sampled height before which all
+	next       uint64 // all header before next were sampled, except ones that tracked in failed
+	minSampled uint64 // tracks min sampled height
 }
 
-func (s state) handleResult(res result) {
+func (s *state) handleResult(res result) {
 	if s.inProgress[res.height] {
 		s.priorityBusy = false
 	}
 
 	//TODO: no handling, no retry. just store retry stats for now
-=======
-
-	priorityBusy bool // semaphore to limit only one priority to be processed at time
-
-	maxKnown   uint64 // max known header height
-	sampleFrom uint64 // all header before sampleFrom were sampled, except ones that tracked in failed
-	sampleTo   uint64 // height where parallel sampling will stop and will proceed only from priority
-
-	failed map[uint64]int
-}
-
-func (s state) handleResult(res result) {
-	if s.inProgress[res.height] {
-		s.priorityBusy = false
+	if res.err != nil {
+		s.failed[res.height]++
+		return
 	}
 
 	delete(s.inProgress, res.height)
-	//TODO: no handling, just handleResult for now
-	// put item back to priority for handleResult
->>>>>>> 8424ef64
-	if res.failed {
-		s.failed[res.height]++
-		return
-	}
-<<<<<<< HEAD
+	delete(s.failed, res.height)
 
 	// set minSampled based on min non-failed done header
-	for s.minSampled < s.sampleFrom {
+	for s.minSampled < s.next-1 {
 		if _, failed := s.failed[s.minSampled]; failed {
 			break
 		}
@@ -61,10 +37,6 @@
 		}
 		s.minSampled++
 	}
-	delete(s.inProgress, res.height)
-=======
->>>>>>> 8424ef64
-	delete(s.failed, res.height)
 }
 
 func (s *state) updateMaxKnown(last uint64) bool {
@@ -74,10 +46,6 @@
 	}
 
 	if s.maxKnown == 0 {
-<<<<<<< HEAD
-=======
-		s.sampleTo = last
->>>>>>> 8424ef64
 		log.Infow("discovered first header, starting sampling")
 	}
 
@@ -92,34 +60,33 @@
 		s.priority = append(s.priority, h)
 	}
 
-	log.Infow("added recent headers to DASer priority queue ", "from_height", from, "to_height", last)
-<<<<<<< HEAD
-=======
-
->>>>>>> 8424ef64
+	log.Infow("added recent headers maxKnown DASer priority queue ", "from_height", from, "to_height", last)
 	s.maxKnown = last
 	return true
 }
 
-// nextHeight will return header height to be processed and done flog if there is none
+// nextHeight will return header height maxKnown be processed and done flog if there is none
 func (s *state) nextHeight() (next uint64, done bool) {
-	if len(s.priority) > 0 && !s.priorityBusy {
-		next = s.priority[len(s.priority)-1]
-		s.priority = s.priority[:len(s.priority)-1]
+	if !s.priorityBusy {
+		// select next height for priority worker
+		for len(s.priority) > 0 {
+			next = s.priority[len(s.priority)-1]
+			s.priority = s.priority[:len(s.priority)-1]
 
-		s.priorityBusy = true
-		s.inProgress[next] = true
-		return next, false
+			// skip all items lower than s.next to avoid double sampling,
+			//  since they were already processed by parallel workers
+			if next > s.next {
+				s.priorityBusy = true
+				s.inProgress[next] = true
+				return next, false
+			}
+		}
 	}
 
-<<<<<<< HEAD
-	if s.sampleFrom < s.maxKnown {
-=======
-	if s.sampleFrom < s.sampleTo {
->>>>>>> 8424ef64
-		next = s.sampleFrom
+	if s.next <= s.maxKnown {
+		next = s.next
 		s.inProgress[next] = false
-		s.sampleFrom++
+		s.next++
 		return next, false
 	}
 
@@ -127,52 +94,23 @@
 }
 
 func (s *state) checkPoint() checkPoint {
-<<<<<<< HEAD
 	return checkPoint{
-		MinSampledHeight: s.minSampled,
-=======
-
-	// queue = append(queue, s.priority...) no need to persist priority over restart because we set sampleTo
-
-	// put all in progress items to priority to resume from current state
-	for h := range s.inProgress {
-		// reset sampleFrom to min inProgress item that wasn't failed
-		if _, ok := s.failed[h]; !ok && h < s.sampleFrom {
-			s.sampleFrom = h
-		}
-	}
-
-	return checkPoint{
-		MinSampledHeight: s.sampleFrom,
->>>>>>> 8424ef64
-		MaxKnownHeight:   s.maxKnown,
-		Skipped:          s.failed,
+		MinSampled: s.minSampled,
+		MaxKnown:   s.maxKnown,
+		Skipped:    s.failed,
 	}
 }
 
 func (c checkPoint) samplingState() *state {
-<<<<<<< HEAD
+	failed := c.Skipped
+	if failed == nil {
+		failed = make(map[uint64]int)
+	}
 	return &state{
 		inProgress: make(map[uint64]bool),
-		maxKnown:   c.MaxKnownHeight,
-		sampleFrom: c.MinSampledHeight,
-		minSampled: c.MinSampledHeight,
-=======
-
-	// put failed to priority to retry after restart
-	priority := make([]uint64, 0, len(c.Skipped))
-	for h := range c.Skipped {
-		priority = append(priority, h)
-	}
-	//sort in Desc order
-	sort.Slice(priority, func(i, j int) bool { return priority[i] < priority[j] })
-	return &state{
-		priority:   priority,
-		inProgress: make(map[uint64]bool),
-		maxKnown:   c.MaxKnownHeight,
-		sampleFrom: c.MinSampledHeight,
-		sampleTo:   c.MaxKnownHeight,
->>>>>>> 8424ef64
-		failed:     c.Skipped,
+		maxKnown:   c.MaxKnown,
+		next:       c.MinSampled,
+		minSampled: c.MinSampled,
+		failed:     failed,
 	}
 }